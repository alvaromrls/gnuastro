--- conflicted
+++ resolved
@@ -393,17 +393,10 @@
 	}
       else if(strcmp(name, "clumpsnhistnbins")==0)
 	{
-<<<<<<< HEAD
 	  if(up->clumpsnhistnbinsset) continue;
-          sizetelzero(value, &p->clumpsnhistnbins, name, key, SPACK,
-                      filename, lineno);
+          gal_checkset_sizet_el_zero(value, &p->clumpsnhistnbins, name, key,
+                                     SPACK,filename, lineno);
 	  up->clumpsnhistnbinsset=1;
-=======
-	  if(up->segsnhistnbinsset) continue;
-          gal_checkset_sizet_el_zero(value, &p->segsnhistnbins, name, key,
-                                     SPACK, filename, lineno);
-	  up->segsnhistnbinsset=1;
->>>>>>> 4d75edad
 	}
       else if(strcmp(name, "gthresh")==0)
 	{
@@ -457,40 +450,15 @@
      commented line explaining the options in that group. */
   fprintf(fp, "\n# Input:\n");
   if(cp->hduset)
-    {
-      if(gal_checkset_string_has_space(cp->hdu))
-	fprintf(fp, CONF_SHOWFMT"\"%s\"\n", "hdu", cp->hdu);
-      else
-	fprintf(fp, CONF_SHOWFMT"%s\n", "hdu", cp->hdu);
-    }
+    GAL_CHECKSET_PRINT_STRING_MAYBE_WITH_SPACE("hdu", cp->hdu);
   if(up->masknameset)
-    {
-      if(gal_checkset_string_has_space(up->maskname))
-	fprintf(fp, CONF_SHOWFMT"\"%s\"\n", "mask", up->maskname);
-      else
-	fprintf(fp, CONF_SHOWFMT"%s\n", "mask", up->maskname);
-    }
+    GAL_CHECKSET_PRINT_STRING_MAYBE_WITH_SPACE("mask", up->maskname);
   if(up->mhdu)
-    {
-      if(gal_checkset_string_has_space(up->mhdu))
-	fprintf(fp, CONF_SHOWFMT"\"%s\"\n", "mhdu", up->mhdu);
-      else
-	fprintf(fp, CONF_SHOWFMT"%s\n", "mhdu", up->mhdu);
-    }
+    GAL_CHECKSET_PRINT_STRING_MAYBE_WITH_SPACE("mhdu", up->mhdu);
   if(up->kernelnameset)
-    {
-      if(gal_checkset_string_has_space(up->kernelname))
-	fprintf(fp, CONF_SHOWFMT"\"%s\"\n", "kernel", up->kernelname);
-      else
-	fprintf(fp, CONF_SHOWFMT"%s\n", "kernel", up->kernelname);
-    }
+    GAL_CHECKSET_PRINT_STRING_MAYBE_WITH_SPACE("kernel", up->kernelname);
   if(up->khdu)
-    {
-      if(gal_checkset_string_has_space(up->khdu))
-	fprintf(fp, CONF_SHOWFMT"\"%s\"\n", "khdu", up->khdu);
-      else
-	fprintf(fp, CONF_SHOWFMT"%s\n", "khdu", up->khdu);
-    }
+    GAL_CHECKSET_PRINT_STRING_MAYBE_WITH_SPACE("khdu", up->khdu);
   if(up->skysubtractedset)
     fprintf(fp, CONF_SHOWFMT"%d\n", "skysubtracted", p->skysubtracted);
   if(up->minbfracset)
@@ -674,15 +642,9 @@
   if(up->keepmaxnearriverset==0)
     GAL_CONFIGFILES_REPORT_NOTSET("keepmaxnearriver");
   if(up->segquantset==0)
-<<<<<<< HEAD
-    REPORT_NOTSET("segquant");
+    GAL_CONFIGFILES_REPORT_NOTSET("segquant");
   if(up->clumpsnhistnbinsset==0)
-    REPORT_NOTSET("clumpsnhistnbins");
-=======
-    GAL_CONFIGFILES_REPORT_NOTSET("segquant");
-  if(up->segsnhistnbinsset==0)
-    GAL_CONFIGFILES_REPORT_NOTSET("segsnhistnbins");
->>>>>>> 4d75edad
+    GAL_CONFIGFILES_REPORT_NOTSET("clumpsnhistnbins");
   if(up->gthreshset==0)
     GAL_CONFIGFILES_REPORT_NOTSET("gthresh");
   if(up->minriverlengthset==0)
@@ -721,7 +683,7 @@
   struct gal_mesh_params *smp=&p->smp;
 
   /* Make sure the input file exists. */
-  checkfile(p->up.inputname);
+  gal_checkset_check_file(p->up.inputname);
 
   /* Set the maskname and mask hdu accordingly: */
   gal_fitsarray_file_or_ext_name(p->up.inputname, p->cp.hdu, p->up.masknameset,
@@ -730,9 +692,8 @@
 
   /* Set the output name: */
   if(p->cp.output)
-<<<<<<< HEAD
-    {
-      checkremovefile(p->cp.output, p->cp.dontdelete);
+    {
+      gal_checkset_check_remove_file(p->cp.output, p->cp.dontdelete);
 
       /* When the output name is given (possibly with directory
          information), the user certainly wants the directory
@@ -740,9 +701,6 @@
       p->cp.removedirinfo=0;
 
     }
-=======
-    gal_checkset_check_remove_file(p->cp.output, p->cp.dontdelete);
->>>>>>> 4d75edad
   else
     gal_checkset_automatic_output(p->up.inputname, "_labeled.fits",
                                   p->cp.removedirinfo, p->cp.dontdelete,
@@ -752,119 +710,65 @@
   if(p->meshname)
     {
       p->meshname=NULL;         /* Was not allocated before!  */
-<<<<<<< HEAD
-      automaticoutput(p->cp.output, "_meshs.fits", p->cp.removedirinfo,
-                      p->cp.dontdelete, &p->meshname);
-=======
-      gal_checkset_automatic_output(p->up.inputname, "_meshs.fits",
+      gal_checkset_automatic_output(p->cp.output, "_meshs.fits",
                                     p->cp.removedirinfo, p->cp.dontdelete,
                                     &p->meshname);
->>>>>>> 4d75edad
     }
   if(p->threshname)
     {
       p->threshname=NULL;
-<<<<<<< HEAD
-      automaticoutput(p->cp.output, "_thresh.fits", p->cp.removedirinfo,
-                      p->cp.dontdelete, &p->threshname);
-=======
-      gal_checkset_automatic_output(p->up.inputname, "_thresh.fits",
+      gal_checkset_automatic_output(p->cp.output, "_thresh.fits",
                                     p->cp.removedirinfo, p->cp.dontdelete,
                                     &p->threshname);
->>>>>>> 4d75edad
     }
   if(p->detectionname)
     {
       p->detectionname=NULL;
-<<<<<<< HEAD
-      automaticoutput(p->cp.output, "_det.fits", p->cp.removedirinfo,
-                      p->cp.dontdelete, &p->detectionname);
-=======
-      gal_checkset_automatic_output(p->up.inputname, "_det.fits",
+      gal_checkset_automatic_output(p->cp.output, "_det.fits",
                                     p->cp.removedirinfo, p->cp.dontdelete,
                                     &p->detectionname);
->>>>>>> 4d75edad
     }
   if(p->detectionskyname)
     {
       p->detectionskyname=NULL;
-<<<<<<< HEAD
-      automaticoutput(p->cp.output, "_detsky.fits", p->cp.removedirinfo,
-                      p->cp.dontdelete, &p->detectionskyname);
-=======
-      gal_checkset_automatic_output(p->up.inputname, "_detsky.fits",
+      gal_checkset_automatic_output(p->cp.output, "_detsky.fits",
                                     p->cp.removedirinfo, p->cp.dontdelete,
                                     &p->detectionskyname);
->>>>>>> 4d75edad
     }
   if(p->detsnhistnbins)
     {
-<<<<<<< HEAD
       p->detectionsnhist=NULL;
-      automaticoutput(p->cp.output, "_detsn.txt", p->cp.removedirinfo,
-                      p->cp.dontdelete, &p->detectionsnhist);
-=======
-      p->detectionsnname=NULL;
-      gal_checkset_automatic_output(p->up.inputname, "_detsn.fits",
+      gal_checkset_automatic_output(p->cp.output, "_detsn.fits",
                                     p->cp.removedirinfo, p->cp.dontdelete,
-                                    &p->detectionsnname);
->>>>>>> 4d75edad
+                                    &p->detectionsnhist);
     }
   if(p->skyname)
     {
       p->skyname=NULL;
-<<<<<<< HEAD
-      automaticoutput(p->cp.output, "_sky.fits", p->cp.removedirinfo,
-                      p->cp.dontdelete, &p->skyname);
-=======
-      gal_checkset_automatic_output(p->up.inputname, "_sky.fits",
+      gal_checkset_automatic_output(p->cp.output, "_sky.fits",
                                     p->cp.removedirinfo, p->cp.dontdelete,
                                     &p->skyname);
->>>>>>> 4d75edad
     }
   if(p->segmentationname)
     {
       p->segmentationname=NULL;
-<<<<<<< HEAD
-      automaticoutput(p->cp.output, "_seg.fits", p->cp.removedirinfo,
-                      p->cp.dontdelete, &p->segmentationname);
+      gal_checkset_automatic_output(p->cp.output, "_seg.fits",
+                                    p->cp.removedirinfo,
+                                    p->cp.dontdelete, &p->segmentationname);
     }
   if(p->clumpsnhistnbins)
     {
       p->clumpsnhist=NULL;
-      automaticoutput(p->cp.output, "_clumpsn.txt", p->cp.removedirinfo,
-                      p->cp.dontdelete, &p->clumpsnhist);
-=======
-      gal_checkset_automatic_output(p->up.inputname, "_seg.fits",
-                                    p->cp.removedirinfo, p->cp.dontdelete,
-                                    &p->segmentationname);
-    }
-  if(p->clumpsnname)
-    {
-      p->clumpsnname=NULL;
-      gal_checkset_automatic_output(p->up.inputname, "_clumpsn.fits",
-                                    p->cp.removedirinfo, p->cp.dontdelete,
-                                    &p->clumpsnname);
-    }
-  if(p->skysubedname)
-    {
-      p->skysubedname=NULL;
-      gal_checkset_automatic_output(p->up.inputname, "_skysubed.fits",
-                                    p->cp.removedirinfo, p->cp.dontdelete,
-                                    &p->skysubedname);
->>>>>>> 4d75edad
+      gal_checkset_automatic_output(p->cp.output, "_clumpsn.txt",
+                                    p->cp.removedirinfo,
+                                    p->cp.dontdelete, &p->clumpsnhist);
     }
   if(p->maskdetname)
     {
       p->maskdetname=NULL;
-<<<<<<< HEAD
-      automaticoutput(p->cp.output, "_maskdet.fits", p->cp.removedirinfo,
-                      p->cp.dontdelete, &p->maskdetname);
-=======
-      gal_checkset_automatic_output(p->up.inputname, "_maskdet.fits",
+      gal_checkset_automatic_output(p->cp.output, "_maskdet.fits",
                                     p->cp.removedirinfo, p->cp.dontdelete,
                                     &p->maskdetname);
->>>>>>> 4d75edad
     }
 
   /* Other checks: */

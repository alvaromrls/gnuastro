/*********************************************************************
Function to parse options and configuration file values.

Original author:
     Mohammad Akhlaghi <akhlaghi@gnu.org>
Contributing author(s):
Copyright (C) 2017, Free Software Foundation, Inc.

Gnuastro is free software: you can redistribute it and/or modify it
under the terms of the GNU General Public License as published by the
Free Software Foundation, either version 3 of the License, or (at your
option) any later version.

Gnuastro is distributed in the hope that it will be useful, but
WITHOUT ANY WARRANTY; without even the implied warranty of
MERCHANTABILITY or FITNESS FOR A PARTICULAR PURPOSE.  See the GNU
General Public License for more details.

You should have received a copy of the GNU General Public License
along with Gnuastro. If not, see <http://www.gnu.org/licenses/>.
**********************************************************************/
#include <config.h>

#include <time.h>
#include <argp.h>
#include <errno.h>
#include <error.h>
#include <stdlib.h>
#include <string.h>

#include <gnuastro/git.h>
#include <gnuastro/txt.h>
#include <gnuastro/list.h>
#include <gnuastro/data.h>
#include <gnuastro/table.h>
#include <gnuastro/arithmetic.h>

#include <gnuastro-internal/timing.h>
#include <gnuastro-internal/options.h>
#include <gnuastro-internal/checkset.h>
#include <gnuastro-internal/tableintern.h>




















/**********************************************************************/
/************             Option utilities              ***************/
/**********************************************************************/
int
gal_options_is_last(struct argp_option *option)
{
  return ( option->key==0 && option->name==NULL
           && option->doc==NULL && option->group==0 );
}




int
gal_options_is_category_title(struct argp_option *option)
{
  return ( option->key==0 && option->name==NULL );
}





void
gal_options_add_to_not_given(struct gal_options_common_params *cp,
                             struct argp_option *option)
{
  gal_list_str_add(&cp->novalue_doc, (char *)option->doc, 0);
  gal_list_str_add(&cp->novalue_name, (char *)option->name, 0);
}





void
gal_options_abort_if_mandatory_missing(struct gal_options_common_params *cp)
{
  int namewidth=0;
  gal_list_str_t *tmp;
  char info[5000], *name, *doc;

  /* If there is no mandatory options, then just return. */
  if(cp->novalue_name==NULL)
    return;

  /* Get the maximum width of the given names: */
  for(tmp=cp->novalue_name; tmp!=NULL; tmp=tmp->next)
    if( strlen(tmp->v) > namewidth ) namewidth=strlen(tmp->v);

  /* Print the introductory information. */
  sprintf(info, "to continue, the following options need a value ");
  sprintf(info+strlen(info), "(parenthesis after option name contain its "
          "description):\n\n");

  /* Print the list of options along with their description. */
  while(cp->novalue_name!=NULL)
    {
      doc  = gal_list_str_pop(&cp->novalue_doc);
      name = gal_list_str_pop(&cp->novalue_name);
      sprintf(info+strlen(info), "  %-*s (%s\b)\n", namewidth+4, name, doc);
    }
  sprintf(info+strlen(info), "\n");

  /* Print suggestions, way to solve it. */
  sprintf(info+strlen(info), "Use the command-line or a configuration file "
          "to set value(s).\n\nFor a complete description of command-line "
          "options and configuration files, please see the \"Options\" and "
          "\"Configuration files\" section of the Gnuastro book "
          "respectively. You can read them on the command-line by running "
          "the following commands (type `SPACE' to flip through pages, type "
          "`Q' to return to the command-line):\n\n"
          "  info gnuastro Options\n"
          "  info gnuastro \"Configuration files\"\n");

  error(EXIT_FAILURE, 0, "%s", info);
}





static char *
options_get_home()
{
  char *home;
  home=getenv("HOME");
  if(home==NULL)
    error(EXIT_FAILURE, 0, "HOME environment variable not defined");
  return home;
}





/* The input to this function is a string of any number of numbers
   separated by a comma (`,') and possibly containing fractions, for
   example: `1,2/3, 4.95'. The output `gal_data_t' contains the array of
   given values in `double' type. You can read the number from its `size'
   element. */
gal_data_t *
gal_options_parse_list_of_numbers(char *string, char *filename, size_t lineno)
{
  size_t i, num=0;
  gal_data_t *out;
  char *c=string, *tailptr;
  gal_list_f64_t *list=NULL, *tdll;
  double numerator=NAN, denominator=NAN, tmp;


  /* The nature of the arrays/numbers read here is very small, so since
     `p->cp.minmapsize' might not have been read yet, we will set it to -1
     (largest size_t number), so the values are kept in memory. */
  size_t minmapsize=-1;

  /* Go through the input character by character. */
  while(string && *c!='\0')
    {
      switch(*c)
        {

        /* Ignore space or tab. */
        case ' ':
        case '\t':
          ++c;
          break;

        /* Comma marks the transition to the next number. */
        case ',':
          if(isnan(numerator))
            error_at_line(EXIT_FAILURE, 0, filename, lineno, "a number "
                          "must be given before `,'. You have given: `%s'",
                          string);
          gal_list_f64_add(&list, isnan(denominator)
                           ? numerator : numerator/denominator);
          numerator=denominator=NAN;
          ++num;
          ++c;
          break;

        /* Divide two numbers. */
        case '/':
          if( isnan(numerator) || !isnan(denominator) )
            error_at_line(EXIT_FAILURE, 0, filename, lineno, "`/' must "
                          "only be between two numbers and used for "
                          "division. But you have given `%s'", string);
          ++c;
          break;

        /* Extra dot is an error (cases like 2.5.5). Valid `.'s will be
           read by `strtod'. */
        case '.':
          error_at_line(EXIT_FAILURE, 0, filename, lineno, "extra `.' in "
                        "`%s'", string);
          break;

        /* Read the number. */
        default:

          /* Parse the string. */
          tmp=strtod(c, &tailptr);
          if(tailptr==c)
            error_at_line(EXIT_FAILURE, 0, filename, lineno, "the first "
                          "part of `%s' couldn't be read as a number. This "
                          "was part of `%s'", c, string);

          /* See if the number should be put in the numerator or
             denominator. */
          if(isnan(numerator)) numerator=tmp;
          else
            {
              if(isnan(denominator)) denominator=tmp;
              else error_at_line(EXIT_FAILURE, 0, filename, lineno, "more "
                                 "than two numbers in each element.");
            }

          /* Set `c' to tailptr. */
          c=tailptr;
        }
    }


  /* If the last number wasn't finished by a `,', add the read value to the
     list */
  if( !isnan(numerator) )
    {
      ++num;
      gal_list_f64_add(&list, isnan(denominator)
                       ? numerator : numerator/denominator);
    }


  /* Allocate the output data structure and fill it up. */
  if(num)
    {
      i=num;
      out=gal_data_alloc(NULL, GAL_TYPE_FLOAT64, 1, &num, NULL, 0,
                         minmapsize, NULL, NULL, NULL);
      for(tdll=list;tdll!=NULL;tdll=tdll->next)
        ((double *)(out->array))[--i]=tdll->v;
    }
  else
    {
      /* It is not possible to allocate a dataset with a size of 0 along
         any dimension (in C it's possible, but conceptually it isn't). So,
         we'll allocate space for one element, then free it. */
      i=1;
      out=gal_data_alloc(NULL, GAL_TYPE_FLOAT64, 1, &i, NULL, 0,
                         minmapsize, NULL, NULL, NULL);
      out->size=out->dsize[0]=0;
      free(out->array);
      out->array=NULL;
    }


  /* Clean up and return. */
  gal_list_f64_free(list);
  return out;
}




















/**********************************************************************/
/************     Parser functions for common options   ***************/
/**********************************************************************/
void *
gal_options_check_version(struct argp_option *option, char *arg,
                          char *filename, size_t lineno, void *junk)
{
  /* Check if the given value is different from this version. */
  if( strcmp(arg, PACKAGE_VERSION) )
    {
      /* Print an error message and abort.  */
      error_at_line(EXIT_FAILURE, 0, filename, lineno, "version mis-match: "
                    "you are running GNU Astronomy Utilities (Gnuastro) "
                    "version `%s'. However, the `onlyversion' option is set "
                    "to version `%s'.\n\n"
                    "This was probably done for reproducibility. Therefore, "
                    "manually removing, or changing, the option value might "
                    "produce errors or unexpected results. It is thus "
                    "strongly advised to build Gnuastro %s and re-run this "
                    "command/script.\n\n"
                    "You can download previously released tar-balls from the "
                    "following URLs respectively:\n\n"
                    "    Stable (version format: X.Y):      "
                    "http://ftpmirror.gnu.org/gnuastro\n"
                    "    Alpha  (version format: X.Y.A-B):  "
                    "http://alpha.gnu.org/gnu/gnuastro\n\n"
                    "Alternatively, you can clone Gnuastro, checkout the "
                    "respective commit (from the version number), then "
                    "bootstrap and build it. Please run the following "
                    "command for more information:\n\n"
                    "    $ info gnuastro \"Version controlled source\"\n",
                    PACKAGE_VERSION, arg, arg);

      /* Just to avoid compiler warnings for unused variables. The program
         will never reach this point! */
      arg=filename=NULL; lineno=0; option=NULL; junk=NULL;
    }
  return NULL;
}





void *
gal_options_print_citation(struct argp_option *option, char *arg,
                           char *filename, size_t lineno, void *pa)
{
  struct gal_options_common_params *cp=(struct gal_options_common_params *)pa;
  char *gnuastro_bibtex=
    "Gnuastro package/infrastructure\n"
    "-------------------------------\n"
    "  @ARTICLE{2015ApJS..220....1A,\n"
    "     author = {{Akhlaghi}, M. and {Ichikawa}, T.},\n"
    "      title = \"{Noise-based Detection and Segmentation of Nebulous "
    "Objects}\",\n"
    "    journal = {\\apjs},\n"
    "  archivePrefix = \"arXiv\",\n"
    "     eprint = {1505.01664},\n"
    "   primaryClass = \"astro-ph.IM\",\n"
    "   keywords = {galaxies: irregular, galaxies: photometry, "
    "galaxies: structure, methods: data analysis, "
    "techniques: image processing, techniques: photometric},\n"
    "       year = 2015,\n"
    "      month = sep,\n"
    "     volume = 220,\n"
    "        eid = {1},\n"
    "      pages = {1},\n"
    "        doi = {10.1088/0067-0049/220/1/1},\n"
    "     adsurl = {http://adsabs.harvard.edu/abs/2015ApJS..220....1A},\n"
    "    adsnote = {Provided by the SAO/NASA Astrophysics Data System}\n"
    "  }";


  /* Print the statements. */
  printf("\nThank you for using %s (%s) %s.\n\n", cp->program_name,
         PACKAGE_NAME, PACKAGE_VERSION);
  printf("Citations are vital for the continued work on Gnuastro.\n\n"
         "Please cite these BibTeX record(s) in your paper(s).\n"
         "(don't forget to also include the version as shown above)\n\n"
         "%s\n\n",
         gnuastro_bibtex);


  /* Only print the citation for the program if one exists. */
  if(cp->program_bibtex[0]!='\0') printf("%s\n\n", cp->program_bibtex);


  /* Print a thank you message. */
  printf("                                               ,\n"
         "                                              {|'--.\n"
         "                                             {{\\    \\\n"
         "      Many thanks from all                   |/`'--./=.\n"
         "      Gnuastro developers!                   `\\.---' `\\\\\n"
         "                                                  |\\  ||\n"
         "                                                  | |//\n"
         "                                                   \\//_/|\n"
         "                                                   //\\__/\n"
         "                                                  //\n"
         "                   (http://www.chris.com/ascii/) |/\n");



  /* Exit the program. */
  exit(EXIT_SUCCESS);

  /* Just to avoid compiler warnings for unused variables. The program
     will never reach this point! */
  arg=filename=NULL; lineno=0; option=NULL;
}





void *
gal_options_read_type(struct argp_option *option, char *arg,
                      char *filename, size_t lineno, void *junk)
{
  char *str;
  if(lineno==-1)
    {
      /* Note that `gal_data_type_as_string' returns a static string. But
         the output must be an allocated string so we can free it. */
      gal_checkset_allocate_copy(
           gal_type_name( *(uint8_t *)(option->value), 1), &str);
      return str;
    }
  else
    {
      /* If the option is already set, just return. */
      if(option->set) return NULL;

      /* Read the value. */
      if ( (*(uint8_t *)(option->value) = gal_type_from_name(arg) )
           == GAL_TYPE_INVALID )
        error_at_line(EXIT_FAILURE, 0, filename, lineno, "`%s' (value to "
                      "`%s' option) couldn't be recognized as a known "
                      "type.\n\nFor the full list of known types, please "
                      "run the following command (press SPACE key to go "
                      "down, and `q' to return to the command-line):\n\n"
                      "    $ info gnuastro \"Numeric data types\"\n",
                      arg, option->name);

      /* For no un-used variable warning. This function doesn't need the
         pointer.*/
      return junk=NULL;
    }
}





void *
gal_options_read_searchin(struct argp_option *option, char *arg,
                          char *filename, size_t lineno, void *junk)
{
  char *str;
  if(lineno==-1)
    {
      /* Note that `gal_data_type_as_string' returns a static string. But
         the output must be an allocated string so we can free it. */
      gal_checkset_allocate_copy(
        gal_tableintern_searchin_as_string( *(uint8_t *)(option->value)),
        &str);
      return str;
    }
  else
    {
      /* If the option is already set, just return. */
      if(option->set) return NULL;

      /* Read the value. */
      if((*(uint8_t *)(option->value)=gal_tableintern_string_to_searchin(arg))
         == GAL_TABLE_SEARCH_INVALID )
        error_at_line(EXIT_FAILURE, 0, filename, lineno, "`%s' (value to "
                      "`%s' option) couldn't be recognized as a known table "
                      "search-in field (`name', `unit', or `comment').\n\n"
                      "For more explanation, please run the following "
                      "command (press SPACE key to go down, and `q' to "
                      "return to the command-line):\n\n"
                      "    $ info gnuastro \"Selecting table columns\"\n",
                      arg, option->name);

      /* For no un-used variable warning. This function doesn't need the
         pointer.*/
      return junk=NULL;
    }
}





void *
gal_options_read_tableformat(struct argp_option *option, char *arg,
                             char *filename, size_t lineno, void *junk)
{
  char *str;
  if(lineno==-1)
    {
      /* Note that `gal_data_type_as_string' returns a static string. But
         the output must be an allocated string so we can free it. */
      gal_checkset_allocate_copy(
        gal_tableintern_format_as_string( *(uint8_t *)(option->value)), &str);
      return str;
    }
  else
    {
      /* If the option is already set, then you don't have to do anything. */
      if(option->set) return NULL;

      /* Read the value. */
      if( (*(uint8_t *)(option->value)=gal_tableintern_string_to_format(arg) )
          ==GAL_TABLE_FORMAT_INVALID )
        error_at_line(EXIT_FAILURE, 0, filename, lineno, "`%s' (value to "
                      "`%s' option) couldn't be recognized as a known table "
                      "format field (`txt', `fits-ascii', or "
                      "`fits-binary').\n\n", arg, option->name);

      /* For no un-used variable warning. This function doesn't need the
         pointer.*/
      return junk=NULL;
    }
}





/* Parse the given string into a series of size values (integers, stored as
   an array of size_t). The ouput array will be stored in the `value'
   element of the option. The last element of the array is `-1' to allow
   finding the number of elements within it later (similar to a string
   which terminates with a '\0' element). */
void *
gal_options_parse_sizes_reverse(struct argp_option *option, char *arg,
                                char *filename, size_t lineno, void *junk)
{
  int i;
  double *v;
  gal_data_t *values;
  size_t nc, num, *array;
  char *str, sstr[GAL_OPTIONS_STATIC_MEM_FOR_VALUES];

  /* We want to print the stored values. */
  if(lineno==-1)
    {
      /* Find the number of elements within the array. */
      array = *(size_t **)(option->value);
      for(i=0; array[i]!=-1; ++i);
      num=i;

      /* Write all the dimensions into the static string. */
      nc=0;
      for(i=num-1;i>=0;--i)
        {
          if( nc > GAL_OPTIONS_STATIC_MEM_FOR_VALUES-100 )
            error(EXIT_FAILURE, 0, "%s: a bug! please contact us at %s so we "
                  "can address the problem. The number of necessary "
                  "characters in the statically allocated string has become "
                  "too close to %d", __func__, PACKAGE_BUGREPORT,
                  GAL_OPTIONS_STATIC_MEM_FOR_VALUES);
          nc += sprintf(sstr+nc, "%zu,", array[i]);
        }
      sstr[nc-1]='\0';

      /* Copy the string into a dynamically allocated space, because it
         will be freed later.*/
      gal_checkset_allocate_copy(sstr, &str);
      return str;
    }

  /* We want to read the user's string. */
  else
    {
      /* If the option is already set, just return. */
      if(option->set) return NULL;

      /* Read the values. */
      values=gal_options_parse_list_of_numbers(arg, filename, lineno);

      /* Check if the values are an integer. */
      v=values->array;
      for(i=0;i<values->size;++i)
        {
          if(v[i]<0)
            error_at_line(EXIT_FAILURE, 0, filename, lineno, "the given "
                          "value in `%s' (%g) is not 0 or positive. The "
                          "values to the `--%s' option must be positive",
                          arg, v[i], option->name);
<<<<<<< HEAD
=======

>>>>>>> 8eaede05

          if(ceil(v[i]) != v[i])
            error_at_line(EXIT_FAILURE, 0, filename, lineno, "the given "
                          "value in `%s' (%g) is not an integer. The "
                          "values to the `--%s' option must be integers",
                          arg, v[i], option->name);
        }

      /* Write the values into an allocated size_t array and finish it with
         a `-1' so the total number can be found later.*/
      num=values->size;
      array=gal_data_malloc_array(GAL_TYPE_SIZE_T, num+1, __func__, "array");
      for(i=0;i<num;++i) array[num-1-i]=v[i];
      array[num] = (size_t)(-1);

      /* Put the array of size_t into the option, clean up and return.*/
      *(size_t **)(option->value) = array;
      gal_data_free(values);
      return NULL;
    }
}





/* Two numbers must be provided as an argument. This function will read
   them as the sigma-clipping multiple and parameter and store the two in a
   2-element array. `option->value' must point to an already allocated
   2-element array of double type. */
void *
gal_options_read_sigma_clip(struct argp_option *option, char *arg,
                            char *filename, size_t lineno, void *junk)
{
  char *str;
  gal_data_t *in;
  double *sigmaclip=option->value;

  /* Caller wants to print the option values. */
  if(lineno==-1)
    {
      asprintf(&str, "%g,%g", sigmaclip[0], sigmaclip[1]);
      return str;
    }

  /* Caller wants to read the values into memory, so parse the inputs. */
  in=gal_options_parse_list_of_numbers(arg, filename, lineno);

  /* Check if there was only two numbers. */
  if(in->size!=2)
    error_at_line(EXIT_FAILURE, 0, filename, lineno, "the `--%s' "
                  "option takes two values (separated by a comma) for "
                  "defining the sigma-clip. However, %zu numbers were "
                  "read in the string `%s' (value to this option).\n\n"
                  "The first number is the multiple of sigma, and the "
                  "second is either the tolerance (if its is less than "
                  "1.0), or a specific number of times to clip (if it "
                  "is equal or larger than 1.0).", option->name, in->size,
                  arg);

  /* Copy the sigma clip parameters into the space the caller has given (as
     the `value' element of `option'). */
  memcpy(option->value, in->array, 2*sizeof *sigmaclip);

  /* Multiple of sigma must be positive. */
  if( sigmaclip[0] <= 0 )
    error_at_line(EXIT_FAILURE, 0, filename, lineno, "the first value to "
                  "the `--%s' option (multiple of sigma), must be "
                  "greater than zero. From the string `%s' (value to "
                  "this option), you have given a value of %g for the "
                  "first value", option->name, arg, sigmaclip[0]);

  /* Second value must also be positive. */
  if( sigmaclip[1] <= 0 )
    error_at_line(EXIT_FAILURE, 0, filename, lineno, "the second value "
                  "to the `--%s' option (tolerance to stop clipping or "
                  "number of clips), must be greater than zero. From "
                  "the string `%s' (value to this option), you have "
                  "given a value of %g for the second value",
                  option->name, arg, sigmaclip[1]);

  /* if the second value is larger or equal to 1.0, it must be an
     integer. */
  if( sigmaclip[1] >= 1.0f && ceil(sigmaclip[1]) != sigmaclip[1])
    error_at_line(EXIT_FAILURE, 0, filename, lineno, "when the second "
                  "value to the `--%s' option is >=1, it is interpretted "
                  "as an absolute number of clips. So it must be an "
                  "integer. However, your second value is a floating "
                  "point number: %g (parsed from `%s')", option->name,
                  sigmaclip[1], arg);

  /* Clean up and return. */
  gal_data_free(in);
  return NULL;
}






















/**********************************************************************/
/************              Option actions               ***************/
/**********************************************************************/
/* The option value has been read and put into the `value' field of the
   `argp_option' structure. This function will use the `range' field to
   define a check and abort with an error if the value is not in the given
   range. It also takes the `arg' so it can be used for good error message
   (showing the value that could not be read). */
static void
options_sanity_check(struct argp_option *option, char *arg,
                     char *filename, size_t lineno)
{
  size_t dsize=1;
  char *message=NULL;
  int operator1=GAL_ARITHMETIC_OP_INVALID;
  int operator2=GAL_ARITHMETIC_OP_INVALID;
  int multicheckop=GAL_ARITHMETIC_OP_INVALID;
  gal_data_t *value, *ref1=NULL, *ref2=NULL, *check1, *check2;
  int mcflag = ( GAL_ARITHMETIC_NUMOK
                 | GAL_ARITHMETIC_FREE
                 | GAL_ARITHMETIC_INPLACE );

  /* Currently, this function is only for numeric types, so if the value is
     string type, or its `range' field is `GAL_OPTIONS_RANGE_ANY', then
     just return without any checks. */
  if( option->type==GAL_TYPE_STRING
      || option->type==GAL_TYPE_STRLL
      || option->range==GAL_OPTIONS_RANGE_ANY )
    return;

  /* Put the option value into a data structure. */
  value=gal_data_alloc(option->value, option->type, 1, &dsize, NULL,
                       0, -1, NULL, NULL, NULL);

  /* Set the operator(s) and operands: */
  switch(option->range)
    {

    case GAL_OPTIONS_RANGE_GT_0:
      message="greater than zero";
      ref1=gal_data_alloc(NULL, GAL_TYPE_UINT8, 1, &dsize, NULL,
                          0, -1, NULL, NULL, NULL);
      *(unsigned char *)(ref1->array)=0;
      operator1=GAL_ARITHMETIC_OP_GT;
      ref2=NULL;
      break;


    case GAL_OPTIONS_RANGE_GE_0:
      message="greater or equal to zero";
      ref1=gal_data_alloc(NULL, GAL_TYPE_UINT8, 1, &dsize, NULL,
                          0, -1, NULL, NULL, NULL);
      *(unsigned char *)(ref1->array)=0;
      operator1=GAL_ARITHMETIC_OP_GE;
      ref2=NULL;
      break;


    case GAL_OPTIONS_RANGE_0_OR_1:
      message="either 0 or 1";
      ref1=gal_data_alloc(NULL, GAL_TYPE_UINT8, 1, &dsize, NULL,
                          0, -1, NULL, NULL, NULL);
      ref2=gal_data_alloc(NULL, GAL_TYPE_UINT8, 1, &dsize, NULL,
                          0, -1, NULL, NULL, NULL);
      *(unsigned char *)(ref1->array)=0;
      *(unsigned char *)(ref2->array)=1;

      operator1=GAL_ARITHMETIC_OP_EQ;
      operator2=GAL_ARITHMETIC_OP_EQ;
      multicheckop=GAL_ARITHMETIC_OP_OR;
      break;


    case GAL_OPTIONS_RANGE_GE_0_LE_1:
      message="between zero and one (inclusive)";
      ref1=gal_data_alloc(NULL, GAL_TYPE_UINT8, 1, &dsize, NULL,
                          0, -1, NULL, NULL, NULL);
      ref2=gal_data_alloc(NULL, GAL_TYPE_UINT8, 1, &dsize, NULL,
                          0, -1, NULL, NULL, NULL);
      *(unsigned char *)(ref1->array)=0;
      *(unsigned char *)(ref2->array)=1;

      operator1=GAL_ARITHMETIC_OP_GE;
      operator2=GAL_ARITHMETIC_OP_LE;
      multicheckop=GAL_ARITHMETIC_OP_AND;
      break;


    case GAL_OPTIONS_RANGE_GE_0_LT_1:
      message="between zero (inclusive) and one (exclusive)";
      ref1=gal_data_alloc(NULL, GAL_TYPE_UINT8, 1, &dsize, NULL,
                          0, -1, NULL, NULL, NULL);
      ref2=gal_data_alloc(NULL, GAL_TYPE_UINT8, 1, &dsize, NULL,
                          0, -1, NULL, NULL, NULL);
      *(unsigned char *)(ref1->array)=0;
      *(unsigned char *)(ref2->array)=1;

      operator1=GAL_ARITHMETIC_OP_GE;
      operator2=GAL_ARITHMETIC_OP_LT;
      multicheckop=GAL_ARITHMETIC_OP_AND;
      break;


    case GAL_OPTIONS_RANGE_GT_0_LT_1:
      message="between zero and one (not inclusive)";
      ref1=gal_data_alloc(NULL, GAL_TYPE_UINT8, 1, &dsize, NULL,
                          0, -1, NULL, NULL, NULL);
      ref2=gal_data_alloc(NULL, GAL_TYPE_UINT8, 1, &dsize, NULL,
                          0, -1, NULL, NULL, NULL);
      *(unsigned char *)(ref1->array)=0;
      *(unsigned char *)(ref2->array)=1;

      operator1=GAL_ARITHMETIC_OP_GT;
      operator2=GAL_ARITHMETIC_OP_LT;
      multicheckop=GAL_ARITHMETIC_OP_AND;
      break;


    case GAL_OPTIONS_RANGE_GT_0_ODD:
      message="greater than zero and odd";
      ref1=gal_data_alloc(NULL, GAL_TYPE_UINT8, 1, &dsize, NULL,
                          0, -1, NULL, NULL, NULL);
      ref2=gal_data_alloc(NULL, GAL_TYPE_UINT8, 1, &dsize, NULL,
                          0, -1, NULL, NULL, NULL);
      *(unsigned char *)(ref1->array)=0;
      *(unsigned char *)(ref2->array)=2;

      operator1=GAL_ARITHMETIC_OP_GT;
      operator2=GAL_ARITHMETIC_OP_MODULO;
      multicheckop=GAL_ARITHMETIC_OP_AND;
      break;

    case GAL_OPTIONS_RANGE_0_OR_ODD:
      message="greater than, or equal to, zero and odd";
      ref1=gal_data_alloc(NULL, GAL_TYPE_UINT8, 1, &dsize, NULL,
                          0, -1, NULL, NULL, NULL);
      ref2=gal_data_alloc(NULL, GAL_TYPE_UINT8, 1, &dsize, NULL,
                          0, -1, NULL, NULL, NULL);
      *(unsigned char *)(ref1->array)=0;
      *(unsigned char *)(ref2->array)=2;

      operator1=GAL_ARITHMETIC_OP_EQ;
      operator2=GAL_ARITHMETIC_OP_MODULO;
      multicheckop=GAL_ARITHMETIC_OP_OR;
      break;

    default:
      error(EXIT_FAILURE, 0, "%s: range code %d not recognized",
            __func__, option->range);
    }


  /* Use the arithmetic library to check for the condition. We don't want
     to free the value or change its value, so when dealing with the value
     directly, we won't use the `GAL_ARITHMETIC_FREE', or
     `GAL_ARITHMETIC_INPLACE' flags. But we will do this when there are
     multiple checks so from the two check data structures, we only have
     one remaining. */
  check1=gal_arithmetic(operator1, GAL_ARITHMETIC_NUMOK, value, ref1);
  if(ref2)
    {
      check2=gal_arithmetic(operator2, GAL_ARITHMETIC_NUMOK, value, ref2);
      check1=gal_arithmetic(multicheckop, mcflag, check1, check2);
    }


  /* If the final check is not successful, then print an error. */
  if( *(unsigned char *)(check1->array)==0 )
    error_at_line(EXIT_FAILURE, 0, filename, lineno,
                  "value to option `%s' must be %s, but the given value "
                  "is `%s'. Recall that `%s' is \"%s\"", option->name,
                  message, arg, option->name, option->doc);


  /* Clean up and finish. Note that we used the actual value pointer in the
     data structure, so first we need to set it to NULL, so `gal_data_free'
     doesn't free it, we need it for later (for example to print the option
     values). */
  value->array=NULL;
  gal_data_free(ref1);
  gal_data_free(ref2);
  gal_data_free(value);
  gal_data_free(check1);
}





static void
gal_options_read_check(struct argp_option *option, char *arg, char *filename,
                       size_t lineno, struct gal_options_common_params *cp)
{
  void *topass;

  /* If a function is defined, leave everything to the function. */
  if(option->func)
    {
      /* For the functions that are defined here (for all programs) and
         need the last pointer, we must pass the `cp' pointer. For the
         rest, we must pass the `cp->program_struct'. */
      switch(option->key)
        {
        case GAL_OPTIONS_KEY_CITE:
        case GAL_OPTIONS_KEY_CONFIG:
          topass=cp;
          break;
        default:
          topass=cp->program_struct;
        }

      /* Call the function to parse the value, flag the option as set and
         return (except for the `--config' option, which must always be
         unset). */
      option->func(option, arg, filename, lineno, topass);
      if(option->key!=GAL_OPTIONS_KEY_CONFIG) option->set=GAL_OPTIONS_SET;
      return;
    }


  /* Check if an argument is actually given (only options given on the
     command-line can have a NULL arg value). */
  if(arg)
    {
      if(option->type==GAL_TYPE_STRLL)
        gal_list_str_add(option->value, arg, 1);
      else
        {
          /* If the option is already set, ignore the given value. */
          if(option->set==GAL_OPTIONS_SET) return;

          /* Read the string argument into the value. */
          if( gal_type_from_string(&option->value, arg, option->type) )
            /* Fortunately `error_at_line' will behave like `error' when the
               filename is NULL (the option was read from a command-line). */
            error_at_line(EXIT_FAILURE, 0, filename, lineno,
                          "`%s' (value to option `--%s') couldn't be read "
                          "into the proper numerical type. Common causes "
                          "for this error are:\n"
                          "  - It contains non-numerical characters.\n"
                          "  - It is negative, but the expected value is "
                          "positive.\n"
                          "  - It is floating point, but the expected value "
                          "is an integer.\n"
                          "  - The previous option required a value, but you "
                          "forgot to give it one, so the next option's "
                          "name(+value, if there are no spaces between them) "
                          "is read as the value of the previous option.", arg,
                          option->name);

          /* Do a sanity check on the value. */
          options_sanity_check(option, arg, filename, lineno);
        }
    }
  else
    {
      /* If the option is already set, ignore the given value. */
      if(option->set==GAL_OPTIONS_SET) return;

      /* Make sure the option has the type set for options with no
         argument. So, give it a value of 1. */
      if(option->type==GAL_OPTIONS_NO_ARG_TYPE)
        *(uint8_t *)(option->value)=1;
      else
        error(EXIT_FAILURE, 0, "%s: a bug! Please contact us at %s to "
              "correct it. Options with no arguments, must have "
              "type `%s'. However, the `%s' option has type %s",
              __func__, PACKAGE_BUGREPORT,
              gal_type_name(GAL_OPTIONS_NO_ARG_TYPE, 1),
              option->name, gal_type_name(option->type, 1));
    }


  /* Flip the `set' flag to `GAL_OPTIONS_SET'. */
  option->set=GAL_OPTIONS_SET;
}



















/**********************************************************************/
/************            Command-line options           ***************/
/**********************************************************************/
/* Set the value given to the command-line, where we have the integer `key'
   of the option, not its long name as a string. */
error_t
gal_options_set_from_key(int key, char *arg, struct argp_option *options,
                         struct gal_options_common_params *cp)
{
  size_t i;

  /* Go through all the options and find the one that should keep this
     value, then put its value into the appropriate key. Note that the
     options array finishs with an all zero element, so we don't need to
     know the number before hand.*/
  for(i=0;1;++i)
    {
      /* Check if the key corresponds to this option. */
      if( options[i].key==key )
        {
          /* When options are read from keys (by this function), they are
             read from the command-line. On the commandline, the last
             invokation of the option is important. Especially in contexts
             like scripts, this is important because you can change a given
             command-line option (that is not a linked list) by calling it
             a second time, instead of going back and changing the first
             value.

             As a result, only when searching for options on the
             command-line, a second value to the same option will replace
             the first one. This will not happen in configuration files. */
          if(options[i].set && gal_type_is_list(options[i].type)==0)
            options[i].set=GAL_OPTIONS_NOT_SET;

          /* Parse the value. */
          gal_options_read_check(&options[i], arg, NULL, 0, cp);

          /* We have found and set the value given to this option, so just
             return success (an error_t of 0 means success). */
          return 0;
        }
      else
        {
          /* The last option has all its values set to zero. */
          if(gal_options_is_last(&options[i]))
            return ARGP_ERR_UNKNOWN;
        }
    }
}





error_t
gal_options_common_argp_parse(int key, char *arg, struct argp_state *state)
{
  struct gal_options_common_params *cp=state->input;

  /* In case the user incorrectly uses the equal sign (for example
     with a short format or with space in the long format, then `arg`
     start with (if the short version was called) or be (if the long
     version was called with a space) the equal sign. So, here we
     check if the first character of arg is the equal sign, then the
     user is warned and the program is stopped: */
  if(arg && arg[0]=='=')
    argp_error(state, "incorrect use of the equal sign (`=`). For short "
               "options, `=` should not be used and for long options, "
               "there should be no space between the option, equal sign "
               "and value");

  /* Read the options. */
  return gal_options_set_from_key(key, arg, cp->coptions, cp);
}




















/**********************************************************************/
/************            Configuration files            ***************/
/**********************************************************************/

/* Read the option and the argument from the line and return.*/
static void
options_read_name_arg(char *line, char *filename, size_t lineno,
                      char **name, char **arg)
{
  int notyetfinished=1, inword=0, inquote=0;

  /* Initialize name and value: */
  *arg=NULL;
  *name=NULL;

  /* Go through the characters and set the values: */
  do
    switch(*line)
      {
      case ' ': case '\t': case '\v': case '\n': case '\r':
        if(inword) /* Only considered in a word, not in a quote*/
          {
            inword=0;
            *line='\0';
            if(*arg && inquote==0)
              notyetfinished=0;
          }
        break;
      case '#':
        notyetfinished=0;
        break;
      case '"':
        if(inword)
          error_at_line(EXIT_FAILURE, 0, filename, lineno,
                        "Quotes have to be surrounded by whitespace "
                        "characters (space, tab, new line, etc).");
        if(inquote)
          {
            *line='\0';
            inquote=0;
            notyetfinished=0;
          }
        else
          {
            if(*name==NULL)
              error_at_line(EXIT_FAILURE, 0, filename, lineno,
                            "option name should not start with "
                            "double quotes (\").");
            inquote=1;
            *arg=line+1;
          }
        break;
      default:
        if(inword==0 && inquote==0)
          {
            if(*name==NULL)
              *name=line;
            else  /* *name is set, now assign *arg. */
              *arg=line;
            inword=1;
          }
        break;
      }
  while(*(++line)!='\0' && notyetfinished);

  /* In the last line of the file, there is no new line to be
     converted to a '\0' character! So if value has been assigned, we
     are not in a quote and the line has finished, it means the given
     value has also finished. */
  if(*line=='\0' && *arg && inquote==0)
    notyetfinished=0;

  /* This was a blank line: */
  if(*name==NULL && *arg==NULL)
    return;

  /* Name or value were set but not yet finished. */
  if(notyetfinished)
    error_at_line(EXIT_FAILURE, 0, filename, lineno,
                  "line finished before option name and value could "
                  "be read.");
}





static int
options_set_from_name(char *name, char *arg,  struct argp_option *options,
                      struct gal_options_common_params *cp, char *filename,
                      size_t lineno)
{
  size_t i;

  /* Go through all the options and find the one that should keep this
     value, then put its value into the appropriate key. Note that the
     options array finishs with an all zero element, so we don't need to
     know the number before hand.*/
  for(i=0;1;++i)
    {
      /* Check if the key corresponds to this option. */
      if( options[i].name && !strcmp(options[i].name, name) )
        {
          /* Ignore this option and its value. This can happen in several
             situations:

               - Not all common options are used by all programs. When a
                 program doesn't use an option, it will be given an
                 `OPTION_HIDDEN' flag. There is no point in reading the
                 values of such options.

               - When the option already has a value AND it ISN'T a linked
                 list. */
          if( options[i].flags==OPTION_HIDDEN
              || ( options[i].set
                   && !gal_type_is_list(options[i].type ) ) )
            return 0;

          /* Read the value into the option and do a sanity check. */
          gal_options_read_check(&options[i], arg, filename, lineno, cp);

          /* We have found and set the value given to this option, so just
             return success (an error_t of 0 means success). */
          return 0;
        }
      else
        {
          /* The last option has all its values set to zero. If we get to
             this point then the given name was not recognized and this
             function will return a 1. */
          if(gal_options_is_last(&options[i]))
            return 1;
        }
    }
}





/* If the last config option has a value which is 1, then in some previous
   configuration file the user has asked to stop parsing configuration
   files. In that case, don't read this configuration file. */
static int
options_lastconfig_has_been_called(struct argp_option *coptions)
{
  size_t i;

  for(i=0; !gal_options_is_last(&coptions[i]); ++i)
    if( coptions[i].key == GAL_OPTIONS_KEY_LASTCONFIG
        && coptions[i].set
        && *((unsigned char *)(coptions[i].value)) )
      return 1;
  return 0;
}





static void
options_parse_file(char *filename,  struct gal_options_common_params *cp,
                   int enoent_abort)
{
  FILE *fp;
  char *line, *name, *arg;
  size_t linelen=10, lineno=0;


  /* If `lastconfig' was called prior to this file, then just return and
     ignore this configuration file. */
  if( options_lastconfig_has_been_called(cp->coptions) )
    return;


  /* Open the file. If the file doesn't exist, then just ignore the
     configuration file and return. */
  errno=0;
  fp=fopen(filename, "r");
  if(fp==NULL)
    {
      if(errno==ENOENT && enoent_abort==0)
        return;
      else
        error(EXIT_FAILURE, errno, "%s: to be read as a configuration file",
              filename);
    }


  /* Allocate the space necessary to keep a copy of each line as we parse
     it. Note that `getline' is going to later `realloc' this space to fit
     the line length. */
  errno=0;
  line=malloc(linelen*sizeof *line);
  if(line==NULL)
    error(EXIT_FAILURE, errno, "%s: allocating %zu bytes for `line'",
          __func__, linelen*sizeof *line);


  /* Read the parameters line by line. */
  while( getline(&line, &linelen, fp) != -1 )
    {
      ++lineno;
      if( gal_txt_line_stat(line) == GAL_TXT_LINESTAT_DATAROW )
        {
          /* Get the option name and argument/value. */
          options_read_name_arg(line, filename, lineno, &name, &arg);

          /* First look into this program's options, if the option isn't
             found there, `options_set_from_name' will return 1. So the
             condition will succeed and we will start looking into the
             common options, if it isn't found there either, then report an
             error.*/
          if( options_set_from_name(name, arg, cp->poptions, cp,
                                    filename, lineno) )
            if( options_set_from_name(name, arg, cp->coptions, cp,
                                      filename, lineno) )
              error_at_line(EXIT_FAILURE, 0, filename, lineno,
                            "unrecognized option `%s', for the full list of "
                            "options, please run with `--help'", name);
        }
    }


  /* Close the file. */
  errno=0;
  if(fclose(fp))
    error(EXIT_FAILURE, errno, "%s: couldn't close after reading as "
          "a configuration file in %s", filename, __func__);

  /* Clean up and return. */
  free(line);
}




/* This function will be used when the `--config' option is called. */
void *
gal_options_call_parse_config_file(struct argp_option *option, char *arg,
                                   char *filename, size_t lineno, void *cp)
{
  /* Call the confguration file parser. */
  options_parse_file(arg, cp, 1);

  /* Just to avoid compiler warnings, then return, note that all pointers
     are just copies. */
  option=NULL; filename=NULL; lineno=0;
  return NULL;
}





/* Read the configuration files and put the values of the options not given
   into it. The directories containing the configuration files are fixed
   for all the programs.

    - `SYSCONFIG_DIR' is passed onto the library functions at compile time
      from the command-line. You can search for it in the outputs of
      `make'. The main reason is that we want the the user still has the
      chance to change the installation directory after `configure'.

    - `USERCONFIG_DIR' is defined in `config.h'.

    - `CURDIRCONFIG_DIR' is defined in `config.h'. */
static void
gal_options_parse_config_files(struct gal_options_common_params *cp)
{
  char *home;
  char *filename;

  /* A small sanity check because in multiple places, we have assumed the
     on/off options have a type of `unsigned char'. */
  if(GAL_OPTIONS_NO_ARG_TYPE != GAL_TYPE_UINT8)
    error(EXIT_FAILURE, 0, "%s: a bug! Please contact us at %s so we can fix "
          "the problem. `GAL_OPTIONS_NO_ARG_TYPE' must be the "
          "`uint8' type", __func__, PACKAGE_BUGREPORT);

  /* The program's current directory configuration file. */
  asprintf(&filename, ".%s/%s.conf", PACKAGE, cp->program_exec);
  options_parse_file(filename, cp, 0);
  free(filename);

  /* Common options configuration file. */
  asprintf(&filename, ".%s/%s.conf", PACKAGE, PACKAGE);
  options_parse_file(filename, cp, 0);
  free(filename);

  /* Read the home environment variable. */
  home=options_get_home();

  /* The program's user-wide configuration file. */
  asprintf(&filename, "%s/%s/%s.conf", home, USERCONFIG_DIR,
           cp->program_exec);
  options_parse_file(filename, cp, 0);
  free(filename);

  /* Common options user-wide configuration file. */
  asprintf(&filename, "%s/%s/%s.conf", home, USERCONFIG_DIR, PACKAGE);
  options_parse_file(filename, cp, 0);
  free(filename);

  /* The program's system-wide configuration file. */
  asprintf(&filename, "%s/%s.conf", SYSCONFIG_DIR, cp->program_exec);
  options_parse_file(filename, cp, 0);
  free(filename);

  /* Common options system-wide configuration file. */
  asprintf(&filename, "%s/%s.conf", SYSCONFIG_DIR, PACKAGE);
  options_parse_file(filename, cp, 0);
  free(filename);
}





static void
options_reverse_lists_check_mandatory(struct gal_options_common_params *cp,
                                      struct argp_option *options)
{
  size_t i;

  for(i=0; !gal_options_is_last(&options[i]); ++i)
    {
      if(options[i].set)
        switch(options[i].type)
          {
          case GAL_TYPE_STRLL:
            gal_list_str_reverse( (gal_list_str_t **)(options[i].value) );
            break;
          }
      else if(options[i].mandatory==GAL_OPTIONS_MANDATORY)
        gal_options_add_to_not_given(cp, &options[i]);
    }
}





/* Read all configuration files and set common options */
void
gal_options_read_config_set(struct gal_options_common_params *cp)
{
  /* Parse all the configuration files. */
  gal_options_parse_config_files(cp);

  /* Reverse the order of all linked list type options so the popping order
     is the same as the user's input order. We need to do this here because
     when printing those options, their order matters.*/
  options_reverse_lists_check_mandatory(cp, cp->poptions);
  options_reverse_lists_check_mandatory(cp, cp->coptions);

  /* Abort if any of the mandatory options are not set. */
  gal_options_abort_if_mandatory_missing(cp);
}




















/**********************************************************************/
/************              Printing/Writing             ***************/
/**********************************************************************/
/* We don't want to print the values of configuration specific options and
   the output option. The output value is assumed to be specific to each
   input, and the configuration options are for reading the configuration,
   not writing it. */
static int
option_is_printable(struct argp_option *option)
{
  /* Use non-key fields:

       - If option is hidden (not relevant to this program).

       - Options with an INVALID type are not to be printed (they are
         probably processed to a higher level value with functions). */
  if( (option->flags & OPTION_HIDDEN)
      || option->type==GAL_TYPE_INVALID )
    return 0;

  /* Then check if it is a pre-program option. */
  switch(option->key)
    {
    case GAL_OPTIONS_KEY_OUTPUT:
    case GAL_OPTIONS_KEY_CITE:
    case GAL_OPTIONS_KEY_PRINTPARAMS:
    case GAL_OPTIONS_KEY_CONFIG:
    case GAL_OPTIONS_KEY_SETDIRCONF:
    case GAL_OPTIONS_KEY_SETUSRCONF:
    case GAL_OPTIONS_KEY_LASTCONFIG:
      return 0;
    }
  return 1;
}





/* For a given type, print the value in `ptr' in a space of `width'
   elements. If `width==0', then return the width necessary to print the
   value. */
static int
options_print_any_type(struct argp_option *option, void *ptr, int type,
                       int width, FILE *fp,
                       struct gal_options_common_params *cp)
{
  char *str;

  /* Write the value into a string. */
  str = ( option->func
          ? option->func(option, NULL, NULL, (size_t)(-1), cp->program_struct)
          : gal_type_to_string(ptr, type, 1) );

  /* If only the width was desired, don't actually print the string, just
     return its length. Otherwise, print it. */
  if(width)
    fprintf(fp, "%-*s ", width, str);
  else
    width=strlen(str);

  /* Free the allocated space and return. */
  free(str);
  return width;
}





/* An option structure is given, return its name and value print
   lengths. */
static void
options_correct_max_lengths(struct argp_option *option, int *max_nlen,
                            int *max_vlen,
                            struct gal_options_common_params *cp)
{
  int vlen;
  gal_list_str_t *tmp;

  /* Invalid types are set for functions that don't save the raw user
     input, but do higher-level analysis on them for storing. */
  if(option->type==GAL_TYPE_INVALID) return;

  /* Get the length of the value and save its length length if its
     larger than the widest value. */
  if(gal_type_is_list(option->type))
    {
      /* A small sanity check. */
      if(option->type!=GAL_TYPE_STRLL)
        error(EXIT_FAILURE, 0, "%s: currently only string linked lists "
              "are acceptable for printing", __func__);

      /* Check each node, one by one. */
      for(tmp=*(gal_list_str_t **)(option->value);
          tmp!=NULL; tmp=tmp->next)
        {
          /* Get the length of this node: */
          vlen=options_print_any_type(option, &tmp->v, GAL_TYPE_STRING,
                                      0, NULL, cp);

          /* If its larger than the maximum length, then put it in. */
          if( vlen > *max_vlen )
            *max_vlen=vlen;
        }
    }
  else
    {
      vlen=options_print_any_type(option, option->value, option->type,
                                  0, NULL, cp);
      if( vlen > *max_vlen )
        *max_vlen=vlen;
    }

  /* If the name of this option is larger than all existing, set its
     length as the largest name length. */
  if( strlen(option->name) > *max_nlen )
    *max_nlen = strlen(option->name);
}





/* To print the options nicely, we need the maximum lengths of the options
   and their values. */
static void
options_set_lengths(struct argp_option *poptions,
                    struct argp_option *coptions,
                    int *namelen, int *valuelen,
                    struct gal_options_common_params *cp)
{
  int i, max_nlen=0, max_vlen=0;

  /* For program specific options. */
  for(i=0; !gal_options_is_last(&poptions[i]); ++i)
    if(poptions[i].name && poptions[i].set)
      options_correct_max_lengths(&poptions[i], &max_nlen, &max_vlen, cp);

  /* For common options. Note that the options that will not be printed are
     in this category, so we also need to check them. The detailed steps
     are the same as before. */
  for(i=0; !gal_options_is_last(&coptions[i]); ++i)
    if( coptions[i].name && coptions[i].set
        && option_is_printable(&coptions[i]) )
      options_correct_max_lengths(&coptions[i], &max_nlen, &max_vlen, cp);

  /* Save the final values in the output pointers. */
  *namelen  = max_nlen;
  *valuelen = ( max_vlen < GAL_OPTIONS_MAX_VALUE_LEN
                ? max_vlen
                : GAL_OPTIONS_MAX_VALUE_LEN );
}





/* The `#' before the `doc' string are not required by the configuration
   file parser when the documentation string fits in a line. However, when
   the `doc' string is longer than 80 characters, it will be cut between
   multiple lines and without the `#', the start of the line will be read
   as an option. */
static void
options_print_doc(FILE *fp, const char *doc, int nvwidth)
{
  size_t len=strlen(doc);

  /* The `+3' is because of the three extra spaces in this line: one before
     the variable name, one after it and one after the value. */
  int i, prewidth=nvwidth+3, width=77-prewidth, cwidth;

  /* We only want the formatting when writing to stdout. */
  if(len<width)
    fprintf(fp, "# %s\n", doc);
  else
    {
      /* If the break is in the middle of a word, then pull set it before
         the word starts.*/
      cwidth=width; while( doc[cwidth]!=' ' ) --cwidth;
      fprintf(fp, "# %.*s\n", cwidth, doc);
      i=cwidth;

      /* Go over the rest of the line */
      while(i<len)
        {
          /* Remove any possible space before the first word. */
          while( doc[i]==' ' ) ++i;

          /* Check if the line break won't fall in the middle of a word. */
          cwidth=width;
          if( i+cwidth<len) while( doc[i+cwidth]!=' ' ) --cwidth;
          fprintf(fp, "%*s# %.*s\n", prewidth, "", cwidth, &doc[i]);
          i+=cwidth;
        }
    }
}





static void
options_print_all_in_group(struct argp_option *options, int groupint,
                           int namelen, int valuelen, FILE *fp,
                           struct gal_options_common_params *cp)
{
  size_t i;
  gal_list_str_t *tmp;
  int namewidth=namelen+1, valuewidth=valuelen+1;

  /* Go over all the options. */
  for(i=0; !gal_options_is_last(&options[i]); ++i)
    if( options[i].group == groupint           /* Is in this group.        */
        && options[i].set                      /* Has been given a value.  */
        && option_is_printable(&options[i]) )  /* Is relevant for printing.*/
      {
        /* Linked lists */
        if(gal_type_is_list(options[i].type))
          for(tmp=*(gal_list_str_t **)(options[i].value);
              tmp!=NULL; tmp=tmp->next)
            {
              fprintf(fp, " %-*s ", namewidth, options[i].name);
              options_print_any_type(&options[i], &tmp->v,
                                     GAL_TYPE_STRING, valuewidth,
                                     fp, cp);
              options_print_doc(fp, options[i].doc, namewidth+valuewidth);
            }

        /* Normal types. */
        else
          {
            fprintf(fp, " %-*s ", namewidth, options[i].name);
            options_print_any_type(&options[i], options[i].value,
                                   options[i].type, valuewidth, fp, cp);
            options_print_doc(fp, options[i].doc, namewidth+valuewidth);
          }
      }
}





static void
options_print_all(struct gal_options_common_params *cp, char *dirname,
                  const char *optionname)
{
  size_t i;
  FILE *fp;
  time_t rawtime;
  char *topicstr, *filename;
  gal_list_i32_t *group=NULL;
  gal_list_str_t *topic=NULL;
  int groupint, namelen, valuelen;
  struct argp_option *coptions=cp->coptions, *poptions=cp->poptions;

  /* If the configurations are to be written to a file, then do the
     preparations. */
  if(dirname)
    {
      /* Make the host directory if it doesn't already exist. */
      gal_checkset_mkdir(dirname);

      /* Prepare the full filename: */
      asprintf(&filename, "%s/%s.conf", dirname, cp->program_exec);

      /* Remove the file if it already exists. */
      gal_checkset_check_remove_file(filename, 0, 0);

      /* Open the file for writing */
      errno=0;
      fp=fopen(filename, "w");
      if(fp==NULL)
        error(EXIT_FAILURE, errno, "%s: couldn't open to write "
              "configuration file in %s", dirname, __func__);

      /* Print the basic information as comments in the file first. */
      time(&rawtime);
      fprintf(fp,
              "# %s (%s) %s.\n"
              "# Written at %s#\n"
              "#  - Empty lines are ignored.\n"
              "#  - Lines starting with `#` are ignored.\n"
              "#  - The long option name is followed by a value.\n"
              "#  - The name and value should be separated by atleast\n"
              "#    one white space character (for example space or tab).\n"
              "#  - If the value has space, enclose the whole value in\n"
              "#    double quotation (\") signs.\n"
              "#  - After the value, the rest of the line is ignored.\n"
              "#\n# Run `info %s' for a more elaborate description of each "
              "option.\n",
              cp->program_name, PACKAGE_NAME, PACKAGE_VERSION,
              ctime(&rawtime), cp->program_exec);
    }
  else fp=stdout;

  /* Parse all the options with a title, note that the `Input', `Output'
     and `Operating mode' options are defined in the common options, while
     the (possible) other groups are in the program specific options. We
     will only be dealing with the `topics' linked list in this function
     and the strings in `poption' are statically allocated, so its fine to
     not waste CPU cycles allocating and freeing.*/
  for(i=0; !gal_options_is_last(&coptions[i]); ++i)
    if(coptions[i].name==NULL && coptions[i].key==0 && coptions[i].doc)
      {
        /* The `(char *)' is because `.doc' is a constant and this helps
           remove the compiler warning. */
        gal_list_i32_add(&group, coptions[i].group);
        gal_list_str_add(&topic, (char *)coptions[i].doc, 0);
      }
  for(i=0; !gal_options_is_last(&poptions[i]); ++i)
    if(poptions[i].name==NULL && poptions[i].key==0 && poptions[i].doc)
      {
        gal_list_i32_add(&group, poptions[i].group);
        gal_list_str_add(&topic, (char *)poptions[i].doc, 0);
      }

  /* Reverse the linked lists to get the same input order. */
  gal_list_str_reverse(&topic);
  gal_list_i32_reverse(&group);

  /* Get the maximum width of names and values. */
  options_set_lengths(poptions, coptions, &namelen, &valuelen, cp);

  /* Go over each topic and print every option that is in this group. */
  while(topic)
    {
      /* Pop the nodes from the linked list. */
      groupint = gal_list_i32_pop(&group);
      topicstr = gal_list_str_pop(&topic);

      /* First print the topic, */
      fprintf(fp, "\n# %s\n", topicstr);
      /*
      fprintf(fp, "# ");
      i=0; while(i++<strlen(topicstr)) fprintf(fp, "%c", '-');
      fprintf(fp, "\n");
      */
      /* Then, print all the options that are in this group. */
      options_print_all_in_group(coptions, groupint, namelen, valuelen,
                                 fp, cp);
      options_print_all_in_group(poptions, groupint, namelen, valuelen,
                                 fp, cp);
    }

  /* Let the user know. */
  if(dirname)
    {
      printf("\nNew/updated configuration file:\n\n  %s\n\n"
             "You may inspect it with `cat %s'.\n"
             "You may use your favorite text editor to modify it later.\n"
             "Or, run %s again with new values for the options and `--%s'.\n",
             filename, filename, cp->program_name, optionname);
      free(filename);
    }

  /* Exit the program successfully */
  exit(EXIT_SUCCESS);
}





#define OPTIONS_UINT8VAL *(uint8_t *)(cp->coptions[i].value)
void
gal_options_print_state(struct gal_options_common_params *cp)
{
  size_t i;
  unsigned char sum=0;
  char *home, *dirname;


  /* A sanity check is necessary first. We want to make sure that the user
     hasn't called more than one of these options. */
  for(i=0; !gal_options_is_last(&cp->coptions[i]); ++i)
    if(cp->coptions[i].set)
      switch(cp->coptions[i].key)
        {
        case GAL_OPTIONS_KEY_PRINTPARAMS:
        case GAL_OPTIONS_KEY_SETDIRCONF:
        case GAL_OPTIONS_KEY_SETUSRCONF:
          sum += OPTIONS_UINT8VAL;
        }
  if(sum>1)
    error(EXIT_FAILURE, 0, "only one of the `printparams', `setdirconf' "
          "and `setusrconf' options can be called in each run");


  /* Print the required configuration files. Note that simply having a
     non-NULL value is not enough. They can have a value of 1 or 0, and the
     respective file should only be created if we have a value of 1. */
  for(i=0; !gal_options_is_last(&cp->coptions[i]); ++i)
    if(cp->coptions[i].set && OPTIONS_UINT8VAL)
      switch(cp->coptions[i].key)
        {
        case GAL_OPTIONS_KEY_PRINTPARAMS:
          options_print_all(cp, NULL, NULL);
          break;

        case GAL_OPTIONS_KEY_SETDIRCONF:
          asprintf(&dirname, ".%s", PACKAGE);
          options_print_all(cp, dirname, cp->coptions[i].name);
          free(dirname);
          break;

        case GAL_OPTIONS_KEY_SETUSRCONF:
          home=options_get_home();
          asprintf(&dirname, "%s/%s", home, USERCONFIG_DIR);
          options_print_all(cp, dirname, cp->coptions[i].name);
          free(dirname);
          break;
        }
}<|MERGE_RESOLUTION|>--- conflicted
+++ resolved
@@ -591,10 +591,6 @@
                           "value in `%s' (%g) is not 0 or positive. The "
                           "values to the `--%s' option must be positive",
                           arg, v[i], option->name);
-<<<<<<< HEAD
-=======
-
->>>>>>> 8eaede05
 
           if(ceil(v[i]) != v[i])
             error_at_line(EXIT_FAILURE, 0, filename, lineno, "the given "

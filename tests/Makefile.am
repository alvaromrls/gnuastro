--- conflicted
+++ resolved
@@ -87,13 +87,8 @@
   cosmiccal/simpletest.sh: prepconf.sh.log
 endif
 if COND_CROP
-<<<<<<< HEAD
   MAYBE_CROP_TESTS = crop/imgcat.sh crop/wcscat.sh crop/imgcenter.sh    \
   crop/imgcenternoblank.sh crop/section.sh crop/wcscenter.sh            \
-=======
-  MAYBE_CROP_TESTS = crop/imgcat.sh crop/wcscat.sh crop/imgcenter.sh	\
-  crop/imgcenternoblank.sh crop/section.sh crop/wcscenter.sh		\
->>>>>>> 8eaede05
   crop/imgpolygon.sh crop/imgoutpolygon.sh crop/wcspolygon.sh
 
   crop/imgcat.sh: mkprof/mosaic1.sh.log

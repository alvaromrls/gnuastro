/*********************************************************************
Fixed strings for use in all utilities.
This is part of GNU Astronomy Utilities (Gnuastro) package.

Original author:
     Mohammad Akhlaghi <akhlaghi@gnu.org>
Contributing author(s):
Copyright (C) 2015, Free Software Foundation, Inc.

Gnuastro is free software: you can redistribute it and/or modify it
under the terms of the GNU General Public License as published by the
Free Software Foundation, either version 3 of the License, or (at your
option) any later version.

Gnuastro is distributed in the hope that it will be useful, but
WITHOUT ANY WARRANTY; without even the implied warranty of
MERCHANTABILITY or FITNESS FOR A PARTICULAR PURPOSE.  See the GNU
General Public License for more details.

You should have received a copy of the GNU General Public License
along with Gnuastro. If not, see <http://www.gnu.org/licenses/>.
**********************************************************************/
#ifndef __GAL_COPYRIGHT_H__
#define __GAL_COPYRIGHT_H__

<<<<<<< HEAD
#define SHORTCOPYRIGHT "Copyright (C) 2016, Free Software Foundation, Inc."
=======
#define GAL_STRINGS_SHORT_COPYRIGHT "Copyright (C) 2015, Free Software Foundation, Inc."
>>>>>>> 4d75edad


#define GAL_STRINGS_SHORT_LICENSE   "License GPLv3+: GNU General public license version 3 or later."


#define GAL_STRINGS_COPYRIGHT GAL_STRINGS_SHORT_COPYRIGHT"\n"GAL_STRINGS_SHORT_LICENSE"\n" \
  "This is free software: you are free to change and redistribute it.\n" \
  "There is NO WARRANTY, to the extent permitted by law."		\


#define GAL_STRINGS_TOP_HELP_INFO   "\n"SPACK_NAME" is part of "PACKAGE_STRING".\n"



/* This is fixed for all the packages. */
#define GAL_STRINGS_MORE_HELP_INFO   "\nFor more information, please run any of the " \
  "following commands. They will respectively show you the `Invoking "	\
  SPACK_NAME"' subsection, the complete `"SPACK_NAME"' section, or the "\
  "full "PACKAGE_NAME" manual. In particular the first contains "       \
  "a very complete explanation of each option.\n\n"                     \
  "     info "SPACK"\n\n"                                               \
  "     info "SPACK_NAME"\n\n"						\
  "     info "PACKAGE_TARNAME"\n\n"                                     \
  "If you couldn't find your answer in the manual, you can get "        \
  "direct help from experienced Gnuastro users and developers. "        \
  "For more information, please run:\n\n"                               \
  "     info help-gnuastro\n\n"                                         \
  SPACK_NAME" options:"                                                 \



#define GAL_STRINGS_BIBTEX                                              \
  "@ARTICLE{noisechisel,\n"                                             \
  "   author = {{Akhlaghi}, M. and {Ichikawa}, T.},\n"                  \
  "    title = \"{Noise-based Detection and Segmentation of Nebulous Objects}\",\n" \
  "  journal = {\\apjs},\n"                                               \
  "archivePrefix = \"arXiv\",\n"                                        \
  "   eprint = {1505.01664},\n"                                         \
  " primaryClass = \"astro-ph.IM\",\n"                                  \
  " keywords = {galaxies: irregular, galaxies: photometry, "            \
  "galaxies: structure, methods: data analysis, "                       \
  "techniques: image processing, techniques: photometric},\n"           \
  "     year = 2015,\n"                                                 \
  "    month = sep,\n"                                                  \
  "   volume = 220,\n"                                                  \
  "      eid = {1},\n"                                                  \
  "    pages = {1},\n"                                                  \
  "      doi = {10.1088/0067-0049/220/1/1},\n"                          \
  "   adsurl = {http://adsabs.harvard.edu/abs/2015ApJS..220....1A},\n"  \
  "  adsnote = {Provided by the SAO/NASA Astrophysics Data System}\n"   \
  "}"


/* This can be used in the end of error messages related to option
   values. */
#define GAL_STRINGS_HOW_TO_CHECK_VALUES                                 \
  " You can check all the input values with the `--printparams' "       \
  "(-P) option."

#endif<|MERGE_RESOLUTION|>--- conflicted
+++ resolved
@@ -23,68 +23,70 @@
 #ifndef __GAL_COPYRIGHT_H__
 #define __GAL_COPYRIGHT_H__
 
-<<<<<<< HEAD
-#define SHORTCOPYRIGHT "Copyright (C) 2016, Free Software Foundation, Inc."
-=======
-#define GAL_STRINGS_SHORT_COPYRIGHT "Copyright (C) 2015, Free Software Foundation, Inc."
->>>>>>> 4d75edad
+
+#define GAL_STRINGS_SHORT_COPYRIGHT                                      \
+  "Copyright (C) 2015-2016, Free Software Foundation, Inc."
 
 
-#define GAL_STRINGS_SHORT_LICENSE   "License GPLv3+: GNU General public license version 3 or later."
+#define GAL_STRINGS_SHORT_LICENSE                                        \
+  "License GPLv3+: GNU General public license version 3 or later."
 
 
-#define GAL_STRINGS_COPYRIGHT GAL_STRINGS_SHORT_COPYRIGHT"\n"GAL_STRINGS_SHORT_LICENSE"\n" \
+#define GAL_STRINGS_COPYRIGHT                                            \
+  GAL_STRINGS_SHORT_COPYRIGHT"\n"GAL_STRINGS_SHORT_LICENSE"\n"           \
   "This is free software: you are free to change and redistribute it.\n" \
-  "There is NO WARRANTY, to the extent permitted by law."		\
+  "There is NO WARRANTY, to the extent permitted by law."	  	 \
 
 
-#define GAL_STRINGS_TOP_HELP_INFO   "\n"SPACK_NAME" is part of "PACKAGE_STRING".\n"
+#define GAL_STRINGS_TOP_HELP_INFO                                        \
+  "\n"SPACK_NAME" is part of "PACKAGE_STRING".\n"
 
 
 
 /* This is fixed for all the packages. */
-#define GAL_STRINGS_MORE_HELP_INFO   "\nFor more information, please run any of the " \
-  "following commands. They will respectively show you the `Invoking "	\
-  SPACK_NAME"' subsection, the complete `"SPACK_NAME"' section, or the "\
-  "full "PACKAGE_NAME" manual. In particular the first contains "       \
-  "a very complete explanation of each option.\n\n"                     \
-  "     info "SPACK"\n\n"                                               \
-  "     info "SPACK_NAME"\n\n"						\
-  "     info "PACKAGE_TARNAME"\n\n"                                     \
-  "If you couldn't find your answer in the manual, you can get "        \
-  "direct help from experienced Gnuastro users and developers. "        \
-  "For more information, please run:\n\n"                               \
-  "     info help-gnuastro\n\n"                                         \
-  SPACK_NAME" options:"                                                 \
+#define GAL_STRINGS_MORE_HELP_INFO                                       \
+  "\nFor more information, please run any of the "                       \
+  "following commands. They will respectively show you the `Invoking "	 \
+  SPACK_NAME"' subsection, the complete `"SPACK_NAME"' section, or the " \
+  "full "PACKAGE_NAME" manual. In particular the first contains "        \
+  "a very complete explanation of each option.\n\n"                      \
+  "     info "SPACK"\n\n"                                                \
+  "     info "SPACK_NAME"\n\n"						 \
+  "     info "PACKAGE_TARNAME"\n\n"                                      \
+  "If you couldn't find your answer in the manual, you can get "         \
+  "direct help from experienced Gnuastro users and developers. "         \
+  "For more information, please run:\n\n"                                \
+  "     info help-gnuastro\n\n"                                          \
+  SPACK_NAME" options:"                                                  \
 
 
 
-#define GAL_STRINGS_BIBTEX                                              \
-  "@ARTICLE{noisechisel,\n"                                             \
-  "   author = {{Akhlaghi}, M. and {Ichikawa}, T.},\n"                  \
+#define GAL_STRINGS_MAIN_BIBTEX                                          \
+  "@ARTICLE{noisechisel,\n"                                              \
+  "   author = {{Akhlaghi}, M. and {Ichikawa}, T.},\n"                   \
   "    title = \"{Noise-based Detection and Segmentation of Nebulous Objects}\",\n" \
-  "  journal = {\\apjs},\n"                                               \
-  "archivePrefix = \"arXiv\",\n"                                        \
-  "   eprint = {1505.01664},\n"                                         \
-  " primaryClass = \"astro-ph.IM\",\n"                                  \
-  " keywords = {galaxies: irregular, galaxies: photometry, "            \
-  "galaxies: structure, methods: data analysis, "                       \
-  "techniques: image processing, techniques: photometric},\n"           \
-  "     year = 2015,\n"                                                 \
-  "    month = sep,\n"                                                  \
-  "   volume = 220,\n"                                                  \
-  "      eid = {1},\n"                                                  \
-  "    pages = {1},\n"                                                  \
-  "      doi = {10.1088/0067-0049/220/1/1},\n"                          \
-  "   adsurl = {http://adsabs.harvard.edu/abs/2015ApJS..220....1A},\n"  \
-  "  adsnote = {Provided by the SAO/NASA Astrophysics Data System}\n"   \
+  "  journal = {\\apjs},\n"                                              \
+  "archivePrefix = \"arXiv\",\n"                                         \
+  "   eprint = {1505.01664},\n"                                          \
+  " primaryClass = \"astro-ph.IM\",\n"                                   \
+  " keywords = {galaxies: irregular, galaxies: photometry, "             \
+  "galaxies: structure, methods: data analysis, "                        \
+  "techniques: image processing, techniques: photometric},\n"            \
+  "     year = 2015,\n"                                                  \
+  "    month = sep,\n"                                                   \
+  "   volume = 220,\n"                                                   \
+  "      eid = {1},\n"                                                   \
+  "    pages = {1},\n"                                                   \
+  "      doi = {10.1088/0067-0049/220/1/1},\n"                           \
+  "   adsurl = {http://adsabs.harvard.edu/abs/2015ApJS..220....1A},\n"   \
+  "  adsnote = {Provided by the SAO/NASA Astrophysics Data System}\n"    \
   "}"
 
 
 /* This can be used in the end of error messages related to option
    values. */
-#define GAL_STRINGS_HOW_TO_CHECK_VALUES                                 \
-  " You can check all the input values with the `--printparams' "       \
+#define GAL_STRINGS_HOW_TO_CHECK_VALUES                                  \
+  " You can check all the input values with the `--printparams' "        \
   "(-P) option."
 
 #endif
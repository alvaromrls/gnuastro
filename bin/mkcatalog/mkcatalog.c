--- conflicted
+++ resolved
@@ -866,17 +866,18 @@
 
       if(p->uprange)
         {
-<<<<<<< HEAD
           switch(p->input->ndim)
             {
             case 2:
-              asprintf(&str, "Range of random samples about target: %zu, %zu",
-                       p->uprange[1], p->uprange[0]);
+              if( asprintf(&str, "Range of random samples about target: "
+                           "%zu, %zu", p->uprange[1], p->uprange[0])<0 )
+                error(EXIT_FAILURE, 0, "%s: asprintf allocation", __func__);
               break;
             case 3:
-              asprintf(&str, "Range of random samples about target: %zu, "
-                       "%zu, %zu", p->uprange[2], p->uprange[1],
-                       p->uprange[0]);
+              if( asprintf(&str, "Range of random samples about target: %zu, "
+                           "%zu, %zu", p->uprange[2], p->uprange[1],
+                           p->uprange[0])<0 )
+                error(EXIT_FAILURE, 0, "%s: asprintf allocation", __func__);
               break;
             default:
               error(EXIT_FAILURE, 0, "%s: a bug! Please contact us at %s to "
@@ -884,11 +885,6 @@
                     "`p->input->ndim'", __func__, PACKAGE_BUGREPORT,
                     p->input->ndim);
             }
-=======
-          if( asprintf(&str, "Range of random samples about target: %zu, %zu",
-                       p->uprange[1], p->uprange[0])<0 )
-            error(EXIT_FAILURE, 0, "%s: asprintf allocation", __func__);
->>>>>>> 53a95555
           gal_list_str_add(&comments, str, 0);
         }
 

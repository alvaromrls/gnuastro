--- conflicted
+++ resolved
@@ -33,13 +33,8 @@
 astnoisechisel_SOURCES = main.c ui.c detection.c noisechisel.c sky.c     \
   threshold.c
 
-<<<<<<< HEAD
-EXTRA_DIST = main.h authors-cite.h args.h ui.h clumps.h detection.h     \
-  kernel-3d.h noisechisel.h segmentation.h sky.h threshold.h
-=======
 EXTRA_DIST = main.h authors-cite.h args.h ui.h detection.h noisechisel.h \
   sky.h threshold.h
->>>>>>> 1c6b5773
 
 
 

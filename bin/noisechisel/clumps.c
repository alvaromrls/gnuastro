/*********************************************************************
NoiseChisel - Detect and segment signal in a noisy dataset.
NoiseChisel is part of GNU Astronomy Utilities (Gnuastro) package.

Original author:
     Mohammad Akhlaghi <mohammad@akhlaghi.org>
Contributing author(s):
Copyright (C) 2015-2018, Free Software Foundation, Inc.

Gnuastro is free software: you can redistribute it and/or modify it
under the terms of the GNU General Public License as published by the
Free Software Foundation, either version 3 of the License, or (at your
option) any later version.

Gnuastro is distributed in the hope that it will be useful, but
WITHOUT ANY WARRANTY; without even the implied warranty of
MERCHANTABILITY or FITNESS FOR A PARTICULAR PURPOSE.  See the GNU
General Public License for more details.

You should have received a copy of the GNU General Public License
along with Gnuastro. If not, see <http://www.gnu.org/licenses/>.
**********************************************************************/
#include <config.h>

#include <stdio.h>
#include <errno.h>
#include <error.h>
#include <stdlib.h>
#include <string.h>

#include <gnuastro/fits.h>
#include <gnuastro/qsort.h>
#include <gnuastro/blank.h>
#include <gnuastro/threads.h>
#include <gnuastro/dimension.h>
#include <gnuastro/statistics.h>

#include <gnuastro-internal/timing.h>
#include <gnuastro-internal/checkset.h>

#include "main.h"

#include "ui.h"
#include "clumps.h"
#include "threshold.h"










/****************************************************************
 *****************   Over segmentation       ********************
 ****************************************************************/
/* Over-segment the region specified by its indexs into peaks and their
   respective regions (clumps). This is very similar to the immersion
   method of Vincent & Soille(1991), but here, we will not separate the
   image into layers, instead, we will work based on the ordered flux
   values. If a certain pixel (at a certain level) has no neighbors, it is
   a local maximum and will be assigned a new label. If it has a labeled
   neighbor, it will take that label and if there is more than one
   neighboring labeled region that pixel will be a `river` pixel. */
void
clumps_oversegment(struct clumps_thread_params *cltprm)
{
  struct noisechiselparams *p=cltprm->clprm->p;
  size_t ndim=p->input->ndim;

  float *arr=p->conv->array;
  gal_data_t *indexs=cltprm->indexs;
  int connectivity=ndim==2?ndim:ndim-1;
  gal_list_sizet_t *Q=NULL, *cleanup=NULL;
  size_t *a, *af, ind, *dsize=p->input->dsize;
  size_t *dinc=gal_dimension_increment(ndim, dsize);
  int32_t n1, nlab, rlab, curlab=1, *clabel=p->clabel->array;

  /*********************************************
   For checks and debugging:*
  gal_data_t *crop;
  size_t extcount=1;
  int32_t *cr, *crf;
  size_t checkdsize[2]={10,10};
  size_t checkstart[2]={50,145};
  char *filename="clumpbuild.fits";
  size_t checkstartind=gal_dimension_coord_to_index(2, dsize, checkstart);
  gal_data_t *tile=gal_data_alloc(gal_data_ptr_increment(arr, checkstartind,
                                                         p->conv->type),
                                  GAL_TYPE_INVALID, 2, checkdsize,
                                  NULL, 0, 0, NULL, NULL, NULL);
  tile->block=p->conv;
  gal_checkset_writable_remove(filename, 0, 0);
  if(p->cp.numthreads!=1)
    error(EXIT_FAILURE, 0, "in the debugging mode of `clumps_oversegment' "
          "only one thread must be used");
  crop=gal_data_copy(tile);
  gal_fits_img_write(crop, filename, NULL, PROGRAM_NAME);
  gal_data_free(crop);
  printf("blank: %u\nriver: %u\ntmpcheck: %u\ninit: %u\nmaxlab: %u\n",
         (int32_t)GAL_BLANK_INT32, (int32_t)CLUMPS_RIVER,
         (int32_t)CLUMPS_TMPCHECK, (int32_t)CLUMPS_INIT,
         (int32_t)CLUMPS_MAXLAB);
  tile->array=gal_tile_block_relative_to_other(tile, p->clabel);
  tile->block=p->clabel;
  **********************************************/


  /* If the size of the indexs is zero, then this function is pointless. */
  if(indexs->size==0) { cltprm->numinitclumps=0; return; }


  /* Sort the given indexs based on their flux (`gal_qsort_index_arr' is
     defined as static in `gnuastro/qsort.h') */
  gal_qsort_index_arr=p->conv->array;
  qsort(indexs->array, indexs->size, sizeof(size_t),
        gal_qsort_index_float_decreasing);


  /* Initialize the region we want to over-segment. */
  af=(a=indexs->array)+indexs->size; do clabel[*a]=CLUMPS_INIT; while(++a<af);


  /* Go over all the given indexs and pull out the clumps. */
  af=(a=indexs->array)+indexs->size;
  do
    /* When regions of a constant flux or masked regions exist, some later
       indexs (although they have same flux) will be filled before hand. If
       they are done, there is no need to do them again. */
    if(clabel[*a]==CLUMPS_INIT)
      {
        /* It might happen where one or multiple regions of the pixels
           under study have the same flux. So two equal valued pixels of
           two separate (but equal flux) regions will fall immediately
           after each other in the sorted list of indexs and we have to
           account for this.

           Therefore, if we see that the next pixel in the index list has
           the same flux as this one, it does not guarantee that it should
           be given the same label. Similar to the breadth first search
           algorithm for finding connected components, we will search all
           the neighbours and the neighbours of those neighbours that have
           the same flux of this pixel to see if they touch any label or
           not and to finally give them all the same label. */
        if( (a+1)<af && arr[*a]==arr[*(a+1)] )
          {
            /* Label of first neighbor found. */
            n1=0;

            /* A small sanity check. */
            if(Q!=NULL || cleanup!=NULL)
              error(EXIT_FAILURE, 0, "%s: a bug! Please contact us at %s so "
                    "we can fix this problem. `Q' and `cleanup' should be "
                    "NULL but while checking the equal flux regions they "
                    "aren't", __func__, PACKAGE_BUGREPORT);

            /* Add this pixel to a queue. */
            gal_list_sizet_add(&Q, *a);
            gal_list_sizet_add(&cleanup, *a);
            clabel[*a] = CLUMPS_TMPCHECK;

            /* Find all the pixels that have the same flux and are
               connected. */
            while(Q!=NULL)
              {
                /* Pop an element from the queue. */
                ind=gal_list_sizet_pop(&Q);

                /* Look at the neighbors and see if we already have a
                   label. */
                GAL_DIMENSION_NEIGHBOR_OP(ind, ndim, dsize, connectivity,
                                          dinc,
                   {
                     /* If it is already decided to be a river, then stop
                        looking at the neighbors. */
                     if(n1!=CLUMPS_RIVER)
                       {
                         /* For easy reading. */
                         nlab=clabel[ nind ];

                         /* This neighbor's label isn't zero. */
                         if(nlab)
                           {
                             /* If this neighbor has not been labeled yet
                                and has an equal flux, add it to the queue
                                to expand the studied region.*/
                             if( nlab==CLUMPS_INIT && arr[nind]==arr[*a] )
                               {
                                 clabel[nind]=CLUMPS_TMPCHECK;
                                 gal_list_sizet_add(&Q, nind);
                                 gal_list_sizet_add(&cleanup, nind);
                               }
                             else
                               n1=( nlab>0

                                    /* If this neighbor has a positive
                                       nlab, it belongs to another object,
                                       so if `n1' has not been set for the
                                       whole region (n1==0), put `nlab'
                                       into `n1'. If `n1' has been set and
                                       is different from `nlab' then this
                                       whole equal flux region should be a
                                       wide river because it is connecting
                                       two connected regions.*/
                                    ? ( n1
                                        ? (n1==nlab ? n1 : CLUMPS_RIVER)
                                        : nlab )

                                    /* If the data has blank pixels (recall
                                       that blank in int32 is negative),
                                       see if the neighbor is blank and if
                                       so, set the label to a river. Since
                                       the flag checking can be done
                                       outside this loop, for datasets with
                                       no blank element this last step will
                                       be completley ignored. */
                                    : ( ( (p->input->flag
                                           & GAL_DATA_FLAG_HASBLANK)
                                          && nlab==GAL_BLANK_INT32 )
                                        ? CLUMPS_RIVER : n1 ) );
                           }

                         /* If this neigbour has a label of zero, then we
                            are on the edge of the indexed region (the
                            neighbor is not in the initial list of pixels
                            to segment). When over-segmenting the noise and
                            the detections, `clabel' is zero for the parts
                            of the image that we are not interested in
                            here. */
                         else clabel[*a]=CLUMPS_RIVER;
                       }
                   } );
              }

            /* Set the label that is to be given to this equal flux
               region. If `n1' was set to any value, then that label should
               be used for the whole region. Otherwise, this is a new
               label, see the case for a non-flat region. */
            if(n1) rlab = n1;
            else
              {
                rlab = curlab++;
                if( cltprm->topinds )       /* This is a local maximum of  */
                  cltprm->topinds[rlab]=*a; /* this region, save its index.*/
              }

            /* Give the same label to the whole connected equal flux
               region, except those that might have been on the side of
               the image and were a river pixel. */
            while(cleanup!=NULL)
              {
                ind=gal_list_sizet_pop(&cleanup);
                /* If it was on the sides of the image, it has been
                   changed to a river pixel. */
                if( clabel[ ind ]==CLUMPS_TMPCHECK ) clabel[ ind ]=rlab;
              }
          }

        /* The flux of this pixel is not the same as the next sorted
           flux, so simply find the label for this object. */
        else
          {
            /* `n1' is the label of the first labeled neighbor found, so
               we'll initialize it to zero. */
            n1=0;

            /* Go over all the fully connected neighbors of this pixel and
               see if all the neighbors (with maximum connectivity: the
               number of dimensions) that have a non-macro value (less than
               CLUMPS_MAXLAB) belong to one label or not. If the pixel is
               neighboured by more than one label, set it as a river
               pixel. Also if it is touching a zero valued pixel (which
               does not belong to this object), set it as a river pixel.*/
            GAL_DIMENSION_NEIGHBOR_OP(*a, ndim, dsize, connectivity, dinc,
               {
                 /* When `n1' has already been set as a river, there is no
                    point in looking at the other neighbors. */
                 if(n1!=CLUMPS_RIVER)
                   {
                     /* For easy reading. */
                     nlab=clabel[ nind ];

                     /* If this neighbor is on a non-processing label, then
                        set the first neighbor accordingly. Note that we
                        also want the zero valued neighbors (detections if
                        working on sky, and sky if working on detection):
                        we want rivers between the two domains. */
                     n1 = ( nlab

                            /* nlab is non-zero. */
                            ? ( nlab>0

                                /* Neighbor has a meaningful label, so
                                   check with any previously found labeled
                                   neighbors. */
                                ? ( n1
                                    ? ( nlab==n1 ? n1 : CLUMPS_RIVER )
                                    : nlab )

                                /* If the dataset has blank values and this
                                   neighbor is blank, then the pixel should
                                   be a river. Note that the blank checking
                                   can be optimized out, so if the input
                                   doesn't have blank values,
                                   `nlab==GAL_BLANK_INT32' will never be
                                   checked. */
                                : ( (p->input->flag & GAL_DATA_FLAG_HASBLANK)
                                    && nlab==GAL_BLANK_INT32
                                    ? CLUMPS_RIVER : n1 ) )

                            /* `nlab==0' (the neighbor lies in the other
                               domain (sky or detections). To avoid the
                               different domains touching, this pixel
                               should be a river. */
                            : CLUMPS_RIVER );
                   }
               });

            /* Either assign a new label to this pixel, or give it the one
               of its neighbors. If n1 equals zero, then this is a new
               peak, and a new label should be created.  But if n1!=0, it
               is either a river pixel (has more than one labeled neighbor
               and has been set to `CLUMPS_RIVER' before) or all its
               neighbors have the same label. In both such cases, rlab
               should be set to n1.*/
            if(n1) rlab = n1;
            else
              {
                rlab = curlab++;
                if( cltprm->topinds )
                  cltprm->topinds[ rlab ]=*a;
              }

            /* Put the found label in the pixel. */
            clabel[ *a ] = rlab;
          }

        /*********************************************
         For checks and debugging:
        if(    *a / dsize[1] >= checkstart[0]
            && *a / dsize[1] <  checkstart[0] + checkdsize[0]
            && *a % dsize[1] >= checkstart[1]
            && *a % dsize[1] <  checkstart[1] + checkdsize[1] )
          {
            printf("%zu (%zu: %zu, %zu): %u\n", ++extcount, *a,
                   (*a%dsize[1])-checkstart[1], (*a/dsize[1])-checkstart[0],
                   clabel[*a]);
            crop=gal_data_copy(tile);
            crf=(cr=crop->array)+crop->size;
            do if(*cr==CLUMPS_RIVER) *cr=0; while(++cr<crf);
            gal_fits_img_write(crop, filename, NULL, PROGRAM_NAME);
            gal_data_free(crop);
          }
        **********************************************/
      }
  while(++a<af);

  /* Save the total number of clumps. */
  cltprm->numinitclumps=curlab-1;

  /* Set all the river pixels to zero. Note that this is only necessary for
     the detected clumps. When finding clumps over the Sky, we will be
     going over the full tile and removing rivers after this function. This
     is because, we set the borders of the tile to a river value and didn't
     include them in the list of indexs. */
  if(cltprm->clprm->sky0_det1)
    {
      af=(a=indexs->array)+indexs->size;
      do if( clabel[*a]==CLUMPS_RIVER ) clabel[*a]=CLUMPS_INIT; while(++a<af);
    }

  /*********************************************
   For checks and debugging:
  tile->array=NULL;
  gal_data_free(tile);
  printf("Total number of clumps: %u\n", curlab-1);
  **********************************************/

  /* Clean up. */
  free(dinc);
}




















/**********************************************************************/
/*****************              Grow clumps           *****************/
/**********************************************************************/
/* Make the preparations for the intiial growing the clumps to identify
   objects: a single standard deviation for the whole object and preparing
   the labels (because the growth is going to happen on the `olabel'
   image. */
void
clumps_grow_prepare_initial(struct clumps_thread_params *cltprm)
{
  gal_data_t *indexs=cltprm->indexs;
  gal_data_t *input=cltprm->clprm->p->input;
  struct noisechiselparams *p=cltprm->clprm->p;

  size_t *s, *sf, *dsize=input->dsize;
  size_t ndiffuse=0, coord[2], *dindexs;
  double wcoord[2]={0.0f,0.0f}, brightness=0.0f;
  float glimit, *imgss=input->array, *std=p->std->array;
  int32_t *olabel=p->olabel->array, *clabel=p->clabel->array;


  /* Find the flux weighted center (meaningful only for positive valued
     pixels). */
  sf=(s=indexs->array)+indexs->size;
  do
    if( imgss[ *s ] > 0.0f )
      {
        brightness += imgss[ *s ];
        wcoord[0]  += imgss[ *s ] * (*s/dsize[1]);
        wcoord[1]  += imgss[ *s ] * (*s%dsize[1]);
      }
  while(++s<sf);


  /* Calculate the center, if no pixels were positive, use the
     geometric center (irrespective of flux). */
  if(brightness==0.0f)
    {
      sf=(s=indexs->array)+indexs->size;
      do
        {
          wcoord[0] += *s / dsize[1];
          wcoord[1] += *s % dsize[1];
        }
      while(++s<sf);
      brightness = indexs->size;
    }


  /* Convert floatint point coordinates to FITS integers. */
  coord[0] = GAL_DIMENSION_FLT_TO_INT(wcoord[0]);
  coord[1] = GAL_DIMENSION_FLT_TO_INT(wcoord[1]);


  /* Find the growth limit  */
  cltprm->std = std[ gal_tile_full_id_from_coord(&p->cp.tl, coord) ];
  glimit = p->gthresh * cltprm->std;


  /* Allocate space to keep the diffuse indexs over this detection. We need
     to keep the actual indexs since it is our only connection to the
     object at this stage: we are also going to re-label the pixels to
     grow. For most astronomical objects, the major part of the detection
     area is going to be diffuse flux, so we will just allocate the same
     size as `indexs' array (the `dsize' will be corrected after getting
     the exact number. */
  cltprm->diffuseindexs=gal_data_alloc(NULL, GAL_TYPE_SIZE_T, 1,
                                       cltprm->indexs->dsize, NULL, 0,
                                       p->cp.minmapsize, NULL, NULL, NULL);
  dindexs=cltprm->diffuseindexs->array;
  sf=(s=indexs->array)+indexs->size;
  do
    {
      olabel[*s] = clabel[*s];
      if( clabel[*s]==CLUMPS_INIT )
        if( imgss[*s]>glimit ) dindexs[ ndiffuse++ ] = *s;
    }
  while(++s<sf);


  /* Correct the sizes of the `diffuseindexs' data structure. */
  cltprm->diffuseindexs->size = cltprm->diffuseindexs->dsize[0] = ndiffuse;
}





/* Add all the remaining pixels in the detection (below the growth
   threshold, or those that were not touching). Note that initially
   `diffuseindexs' was filled with the pixels that are above the growth
   threshold. That was necessary for identifying the objects. Now that we
   have identified the objects and labeled them, we want to add the
   remaining diffuse pixels to it too before doing the final growth.

   Note that the most efficient way is just to re-fill the `diffuseindexs'
   array instead of adding the pixels below the threshold and sorting them
   afterwards.*/
void
clumps_grow_prepare_final(struct clumps_thread_params *cltprm)
{
  size_t ndiffuse=0;
  size_t *dindexs=cltprm->diffuseindexs->array;
  int32_t *olabel=cltprm->clprm->p->olabel->array;
  size_t *s=cltprm->indexs->array, *sf=s+cltprm->indexs->size;

  /* Recall that we initially allocated `diffuseindexs' to have the same
     size as the indexs. So there is no problem if there are more pixels in
     this final round compared to the initial round. */
  do
    if( olabel[*s] < 0 )
      dindexs[ ndiffuse++ ] = *s;
  while(++s<sf);

  /* Correct the sizes of the `diffuseindexs' data structure. */
  cltprm->diffuseindexs->size = cltprm->diffuseindexs->dsize[0] = ndiffuse;
}





/* Grow the true clumps over the diffuse regions of a detection. Note that
   unlike before, were river pixels would get a separate label for them
   selves, here, they don't, they just get set back to SEGMENTINIT. This is
   because some of the pixels that lie immediately between two labeled
   regions might not be in the blankinds array (they were below the
   threshold). So we have to find river pixels later on, after the growth
   is done independently.

   This function is going to be used before identifying objects and also
   after it (to completely fill in the diffuse area). The distinguishing
   point between these two steps is the presence of rivers, so you can use
   the `withrivers' argument.


   Input:

     labels: The labels array that must be operated on. The pixels that
             must be "grown" must have the value `CLUMPS_INIT' (negative).

     diffuseindexs: The indexs of the pixels that must be grown.

     withrivers: as described above.

     connectivity: connectivity to define neighbors for growth.
*/
void
clumps_grow(gal_data_t *labels, gal_data_t *diffuseindexs, int withrivers,
            int connectivity)
{
  int searchngb;
  size_t *diarray=diffuseindexs->array;
  int32_t n1, nlab, *olabel=labels->array;
  size_t *s, *sf, thisround, ndiffuse=diffuseindexs->size;
  size_t *dinc=gal_dimension_increment(labels->ndim, labels->dsize);

  /* A small sanity check: */
  if(labels->type!=GAL_TYPE_INT32)
    error(EXIT_FAILURE, 0, "%s: `labels' has to have type of int32_t",
          __func__);
  if(diffuseindexs->type!=GAL_TYPE_SIZE_T)
    error(EXIT_FAILURE, 0, "%s: `diffuseindexs' has to have type of size_t",
          __func__);

  /* The basic idea is this: after growing, not all the blank pixels are
     necessarily filled, for example the pixels might belong to two regions
     above the growth threshold. So the pixels in between them (which are
     below the threshold will not ever be able to get a label). Therefore,
     the safest way we can terminate the loop of growing the objects is to
     stop it when the number of pixels left to fill in this round
     (thisround) equals the number of blanks.

     To start the loop, we set `thisround' to one more than the number of
     diffuse pixels. Note that it will be corrected immediately after the
     loop has started, it is just important to pass the `while'. */
  thisround=ndiffuse+1;
  while( thisround > ndiffuse )
    {
      /* `thisround' will keep the number of pixels to be inspected in this
         round. `ndiffuse' will count the number of pixels left without a
         label by the end of this round. Since `ndiffuse' comes from the
         previous loop (or outside, for the first round) it has to be saved
         in `thisround' to begin counting a fresh. */
      thisround=ndiffuse;
      ndiffuse=0;

      /* Go over all the available indexs. */
      sf=(s=diffuseindexs->array)+diffuseindexs->size;
      do
        {
          /* We'll begin by assuming the nearest neighbor of this pixel has
             no label (has a value of 0). */
          n1=0;

          /* Check the very closest neighbors of each pixel (4-connectivity
             in a 2D image). Note that since this macro has multiple loops
             within it, we can't use break. We'll use a variable instead. */
          searchngb=1;
          GAL_DIMENSION_NEIGHBOR_OP(*s, labels->ndim, labels->dsize,
                                    connectivity, dinc,
            {
              if(searchngb)
                {
                  /* For easy reading. */
                  nlab = olabel[nind];

                  /* This neighbor's label is meaningful. */
                  if(nlab>0)                      /* This is a real label. */
                    {
                      if(n1)  /* A prev. neighboring label has been found. */
                        {
                          if( n1 != nlab )       /* Different label from   */
                            {  /* prevously found neighbor for this pixel. */
                              n1=CLUMPS_RIVER;
                              searchngb=0;
                            }
                        }
                      else
                        {      /* This is the first labeld neighbor found. */
                          n1=nlab;

                          /* If we want to completely fill in the region
                             (`withrivers==0'), then there is no point in
                             looking in other neighbors, the first neighbor
                             we find is the one we'll use. */
                          if(!withrivers) searchngb=0;
                        }
                    }
                }
            } );

          /* The loop above over neighbors finishes with three
             possibilities:

               n1==0                    --> No labeled neighbor was found.
               n1==CLUMPS_RIVER         --> Connecting two labeled regions.
               n1>0                     --> Only has one neighbouring label.

             The first one means that no neighbors were found and this
             pixel should be kept for the next loop (we'll be growing the
             objects pixel-layer by pixel-layer). In the other two cases,
             we just need to write in the value of `n1'. */
          if(n1)
            {
              olabel[*s]=n1;
              if(withrivers && n1==CLUMPS_RIVER)   /* To keep rivers in */
                diarray[ ndiffuse++ ] = *s;        /* the diffuse list. */
            }
          else
            diarray[ ndiffuse++ ] = *s;

          /* Correct the size of the `diffuseindexs' dataset. */
          diffuseindexs->size = diffuseindexs->dsize[0] = ndiffuse;
        }
      while(++s<sf);
    }

  /* Clean up. */
  free(dinc);
}


















/**********************************************************************/
/*****************             S/N threshold          *****************/
/**********************************************************************/
/* In this function we want to find the general information for each clump
   in an over-segmented labeled array. The signal in each clump is the
   average signal inside it subtracted by the average signal in the river
   pixels around it. So this function will go over all the pixels in the
   object (already found in deblendclumps()) and add them appropriately.

   The output is an array of size cltprm->numinitial*INFO_NCOLS. as listed
   below.*/
enum infocols
  {
    INFO_X,              /* Flux weighted X center col, 0 by C std. */
    INFO_Y,              /* Flux weighted Y center col.             */
<<<<<<< HEAD
    INFO_Z,              /* Flux weighted Z center col.             */
    INFO_NFF,            /* Number of non-negative pixels (for X,Y).*/
=======
    INFO_SFF,            /* Sum of non-negative pixels (for X,Y).   */
>>>>>>> d24fabee
    INFO_INFLUX,         /* Tatal flux within clump.                */
    INFO_INAREA,         /* Tatal area within clump.                */
    INFO_RIVFLUX,        /* Tatal flux within rivers around clump.  */
    INFO_RIVAREA,        /* Tatal area within rivers around clump.  */
    INFO_INSTD,          /* Standard deviation at clump center.     */

    INFO_NCOLS,          /* Total number of columns.                */
  };
static void
clumps_get_raw_info(struct clumps_thread_params *cltprm)
{
  struct noisechiselparams *p=cltprm->clprm->p;
  size_t ndim=p->input->ndim, *dsize=p->input->dsize;

  double *row, *info=cltprm->info->array;
  size_t i, *a, *af, ii, fullid, coord[3];
  size_t nngb=gal_dimension_num_neighbors(ndim);
  float *arr=p->input->array, *std=p->std->array;
  size_t *dinc=gal_dimension_increment(ndim, dsize);
  int32_t lab, nlab, *ngblabs, *clabel=p->clabel->array;

  /* Allocate the array to keep the neighbor labels of river pixels. */
  ngblabs=gal_data_malloc_array(GAL_TYPE_INT32, nngb, __func__, "ngblabs");

  /* Go over all the pixels in this region. */
  af=(a=cltprm->indexs->array)+cltprm->indexs->size;
  do
    if( !isnan(arr[ *a ]) )
      {
        /* This pixel belongs to a clump. */
        if( clabel[ *a ]>0 )
          {
            lab=clabel[*a];
            ++info[ lab * INFO_NCOLS + INFO_INAREA ];
            info[   lab * INFO_NCOLS + INFO_INFLUX ] += arr[*a];
            if( arr[*a]>0.0f )
              {
<<<<<<< HEAD
                gal_dimension_index_to_coord(*a, ndim, dsize, coord);
                info[ lab * INFO_NCOLS + INFO_NFF ] += arr[*a];
                info[ lab * INFO_NCOLS + INFO_X   ] += arr[*a] * coord[0];
                info[ lab * INFO_NCOLS + INFO_Y   ] += arr[*a] * coord[1];
                if(ndim==3)
                  info[ lab * INFO_NCOLS + INFO_Z ] += arr[*a] * coord[2];
=======
                info[ lab * INFO_NCOLS + INFO_SFF ] += arr[*a];
                info[ lab * INFO_NCOLS + INFO_X ] += arr[*a] * (*a/dsize[1]);
                info[ lab * INFO_NCOLS + INFO_Y ] += arr[*a] * (*a%dsize[1]);
>>>>>>> d24fabee
              }
          }

        /* This pixel belongs to a river (has a value of zero and isn't
           blank). */
        else
          {
            /* We are on a river pixel. So the value of this pixel has to
               be added to any of the clumps in touches. But since it might
               touch a labeled region more than once, we use `ngblabs' to
               keep track of which label we have already added its value
               to. `ii` is the number of different labels this river pixel
               has already been considered for. `ngblabs' will keep the list
               labels. */
            ii=0;
            memset(ngblabs, 0, nngb*sizeof *ngblabs);

            /* Look into the 8-connected neighbors (recall that a
               connectivity of `ndim' means all pixels touching it (even on
               one vertice). */
            GAL_DIMENSION_NEIGHBOR_OP(*a, ndim, dsize, ndim, dinc, {
                /* This neighbor's label. */
                nlab=clabel[ nind ];

                /* We only want those neighbors that are not rivers (>0) or
                   any of the flag values. */
                if(nlab>0)
                  {
                    /* Go over all already checked labels and make sure
                       this clump hasn't already been considered. */
                    for(i=0;i<ii;++i) if(ngblabs[i]==nlab) break;

                    /* This neighbor clump hasn't been considered yet: */
                    if(i==ii)
                      {
                        ngblabs[ii++] = nlab;
                        ++info[ nlab * INFO_NCOLS + INFO_RIVAREA ];
                        info[   nlab * INFO_NCOLS + INFO_RIVFLUX ] += arr[*a];
                      }
                  }
              } );
          }
      }
  while(++a<af);


  /* Do the final preparations. All the calculations are only necessary for
     the clumps that satisfy the minimum area. So there is no need to waste
     time on the smaller ones. */
  for(lab=1; lab<=cltprm->numinitclumps; ++lab)
    {
      row = &info [ lab * INFO_NCOLS ];
      if ( row[INFO_INAREA] > p->segsnminarea )
        {
          /* Especially over the undetected regions, it might happen that
             none of the pixels were positive. In that case, set the total
             area of the clump to zero so it is no longer considered.*/
          if( row[INFO_SFF]==0.0f ) row[INFO_INAREA]=0;
          else
            {
<<<<<<< HEAD
              /* Find the coordinates of the clump's weighted center. */
              coord[0]=GAL_DIMENSION_FLT_TO_INT(row[INFO_X]/row[INFO_NFF]);
              coord[1]=GAL_DIMENSION_FLT_TO_INT(row[INFO_Y]/row[INFO_NFF]);
              if(ndim==3)
                coord[2]=GAL_DIMENSION_FLT_TO_INT(row[INFO_Z]/row[INFO_NFF]);

              /* Find the corresponding standard deviation. */
              fullid=gal_tile_full_id_from_coord(&p->cp.tl, coord);
              row[INFO_INSTD] = std[fullid];

=======
              coord[0]=GAL_DIMENSION_FLT_TO_INT(row[INFO_X]/row[INFO_SFF]);
              coord[1]=GAL_DIMENSION_FLT_TO_INT(row[INFO_Y]/row[INFO_SFF]);
              row[INFO_INSTD] = std[ gal_tile_full_id_from_coord(&p->cp.tl,
                                                                 coord) ];
>>>>>>> d24fabee
              /* For a check
              printf("---------\n");
              printf("\t%f --> %zu\n", row[INFO_Y]/row[INFO_SFF], coord[1]);
              printf("\t%f --> %zu\n", row[INFO_X]/row[INFO_SFF], coord[0]);
              printf("%u: (%zu, %zu): %.3f\n", lab, coord[1]+1,
                     coord[0]+1, row[INFO_INSTD]);
              */
            }
        }
    }


  /* Clean up. */
  free(dinc);
  free(ngblabs);
}




/* Make an S/N table for the clumps in a given region. */
void
clumps_make_sn_table(struct clumps_thread_params *cltprm)
{
  struct noisechiselparams *p=cltprm->clprm->p;
  size_t tablen=cltprm->numinitclumps+1;

  float *snarr;
  int32_t *indarr=NULL;
  double I, O, Ni, var, *row;
  int sky0_det1=cltprm->clprm->sky0_det1;
  size_t i, ind, counter=0, infodsize[2]={tablen, INFO_NCOLS};

  /* If there were no initial clumps, then ignore this function. */
  if(cltprm->numinitclumps==0) { cltprm->snind=cltprm->sn=NULL; return; }


  /* Allocate the arrays to keep the final S/N table (and possibly S/N
     index) for this object or tile. */
  cltprm->sn        = &cltprm->clprm->sn[ cltprm->id ];
  cltprm->sn->ndim  = 1;                        /* Depends on `cltprm->sn' */
  cltprm->sn->type  = GAL_TYPE_FLOAT32;
  cltprm->sn->dsize = gal_data_malloc_array(GAL_TYPE_SIZE_T, 1, __func__,
                                            "cltprm->sn->dsize");
  cltprm->sn->array = gal_data_malloc_array(cltprm->sn->type, tablen,
                                            __func__, "cltprm->sn->array");
  cltprm->sn->size  = cltprm->sn->dsize[0] = tablen;       /* After dsize. */
  if( cltprm->clprm->snind )
    {
      cltprm->snind        = &cltprm->clprm->snind [ cltprm->id ];
      cltprm->snind->ndim  = 1;              /* Depends on `cltprm->snind' */
      cltprm->snind->type  = GAL_TYPE_INT32;
      cltprm->snind->dsize = gal_data_malloc_array(GAL_TYPE_SIZE_T, 1,
                                                   __func__,
                                                   "cltprm->snind->dsize");
      cltprm->snind->size  = cltprm->snind->dsize[0]=tablen;/* After dsize */
      cltprm->snind->array = gal_data_malloc_array(cltprm->snind->type,
                                                   tablen, __func__,
                                                   "cltprm->snind->array");
    }
  else cltprm->snind=NULL;


  /* Allocate the array to keep the raw information of each clump. Note the
     `+1' in `infodsize', this is because the labels begin with 1 and we
     want each label to have one row on the same label.*/
  cltprm->info=gal_data_alloc(NULL, GAL_TYPE_FLOAT64, 2, infodsize,
                              NULL, 1, p->cp.minmapsize, NULL, NULL, NULL);


  /* First get the raw information necessary for making the S/N table. */
  clumps_get_raw_info(cltprm);


  /* Calculate the signal to noise ratio for successful clumps */
  snarr=cltprm->sn->array;
  if(cltprm->snind) indarr=cltprm->snind->array;
  for(i=1;i<tablen;++i)
    {
      /* For readability. */
      row = &( ((double *)(cltprm->info->array))[ i * INFO_NCOLS ] );
      Ni  = row[ INFO_INAREA ];
      I   = row[ INFO_INFLUX ]  / row[ INFO_INAREA ];
      O   = row[ INFO_RIVFLUX ] / row[ INFO_RIVAREA ];


      /* If the inner flux is smaller than the outer flux (happens only in
         noise cases) or the area is smaller than the minimum area to
         calculate signal-to-noise, then set the S/N of this segment to
         zero. */
      if( I>O && Ni>p->segsnminarea )
        {
          /* Here we have done sky subtraction once. However, if the sky
             was already subtracted (informed by the user), then the
             varience should be multiplied by 2.  */
          var = ( (p->skysubtracted ? 2.0f : 1.0f)
                  * row[INFO_INSTD] * row[INFO_INSTD] );

          /* Calculate the Signal to noise ratio, if we are on the noise
             regions, we don't care about the IDs of the clumps anymore, so
             store the Signal to noise ratios contiguously (for easy
             sorting and etc). Note that counter will always be smaller and
             equal to i. */
          ind = sky0_det1 ? i : counter++;
          if(cltprm->snind) indarr[ind]=i;
          snarr[ind]=( sqrt(Ni/p->cpscorr) * (I-O)
                       / sqrt( (I>0?I:-1*I) + (O>0?O:-1*O) + var ) );
        }
      else
        {
          /* Only over detections, we should put a NaN when the S/N  */
          if(sky0_det1)
            {
              snarr[i]=NAN;
              if(cltprm->snind) indarr[i]=i;
            }
        }
    }


  /* If we are in Sky mode, the sizes have to be corrected */
  if(sky0_det1==0)
    {
      cltprm->sn->dsize[0] = cltprm->sn->size = counter;
      if(cltprm->snind) cltprm->snind->dsize[0] = cltprm->snind->size=counter;
    }


  /* Clean up. */
  gal_data_free(cltprm->info);
}





/* Correct the labels of the clumps that will be used in determining the
   S/N threshold for true clumps.   */
static void
clumps_correct_sky_labels_for_check(struct clumps_thread_params *cltprm,
                                    gal_data_t *tile)
{
  gal_data_t *newinds;
  int32_t *ninds, curlab, *l, *lf;
  size_t len=cltprm->numinitclumps+1;
  struct noisechiselparams *p=cltprm->clprm->p;

  /* If there are no clumps in this tile, then this function can be
     ignored. */
  if(cltprm->snind->size==0) return;


  /* A small sanity check. */
  if(gal_tile_block(tile)!=p->clabel)
    error(EXIT_FAILURE, 0, "%s: a bug! Please contact us at %s to address "
          "the problem. `tile->block' must point to the `clabel' dataset",
          __func__, PACKAGE_BUGREPORT);


  /* Allocate a dataset with the new indexs, note that it will need to have
     one element for each initial label (the excluded clumps need to be set
     to zero). So we also need to clear the allocated space. */
  newinds=gal_data_alloc(NULL, p->clabel->type, 1, &len, NULL, 0,
                         p->cp.minmapsize, NULL, NULL, NULL);


  /* Get the next available label for these clumps. If more than one thread
     was used, we are first going to lock the mutex (so no other thread
     changes these values), we will then read the shared number for this
     thread to use, then update the shared number and finally, unlock the
     mutex so other threads can do the same when they get to this point. */
  if(p->cp.numthreads>1) pthread_mutex_lock(&cltprm->clprm->labmutex);
  curlab        = p->numclumps+1;   /* Note that counting begins from 1. */
  p->numclumps += cltprm->snind->size;
  if(p->cp.numthreads>1) pthread_mutex_unlock(&cltprm->clprm->labmutex);


  /* Initialize the newinds array to CLUMPS_INIT (which be used as a new
     label for all the clumps that must be removed. */
  lf = (l=newinds->array) + newinds->size; do *l++=CLUMPS_INIT; while(l<lf);


  /* The new indexs array has been initialized to zero. So we just need to
     go over the labels in `cltprm->sninds' and give them a value of
     `curlab++'. */
  ninds=newinds->array;
  lf = (l=cltprm->snind->array) + cltprm->snind->size;
  do { ninds[*l]=curlab++; *l=ninds[*l]; } while(++l<lf);


  /* Go over this tile and correct the values. */
  GAL_TILE_PARSE_OPERATE( tile, NULL, 0, 1,
                          {if(*i>0) *i=ninds[ *(int32_t *)i ];} );

  /* Clean up. */
  gal_data_free(newinds);
}





static void *
clumps_find_make_sn_table(void *in_prm)
{
  struct gal_threads_params *tprm=(struct gal_threads_params *)in_prm;
  struct clumps_params *clprm=(struct clumps_params *)(tprm->params);
  struct noisechiselparams *p=clprm->p;
  size_t ndim=p->input->ndim, *dsize=p->input->dsize;

  void *tarray;
  double numdet;
  int pixonedge;
  gal_data_t *tile, *tblock, *tmp;
  uint8_t *binary=p->binary->array;
  struct clumps_thread_params cltprm;
  size_t i, j, c, ind, tind, num, numsky, *indarr;
  size_t *scoord=gal_data_malloc_array(GAL_TYPE_SIZE_T, ndim, __func__,
                                       "scoord");
  size_t *icoord=gal_data_malloc_array(GAL_TYPE_SIZE_T, ndim, __func__,
                                       "icoord");


  /* Initialize the parameters for this thread. */
  cltprm.clprm   = clprm;
  cltprm.topinds = NULL;


  /* Go over all the tiles/detections given to this thread. */
  for(i=0; tprm->indexs[i] != GAL_BLANK_SIZE_T; ++i)
    {
      /* IDs. */
      cltprm.id = tind  = tprm->indexs[i];
      tile = &p->ltl.tiles[tind];


      /* Change the tile's pointers to the binary image (which has 1 for
         detected pixels and 0 for un-detected regions). */
      tarray=tile->array;
      tblock=tile->block;
      tile->array = gal_tile_block_relative_to_other(tile, p->binary);
      tile->block = p->binary;


      /* Get the number of usable elements in this tile (note that tiles
         can have blank pixels), so we can't simply use `tile->size'. */
      if(tile->flag & GAL_DATA_FLAG_HASBLANK)
        {
          tmp=gal_statistics_number(tile);
          num=*((size_t *)(tmp->array));
          gal_data_free(tmp);
        }
      else num=tile->size;


      /* Find the number of detected pixels over this tile. Since this is
         the binary image, this is just the sum of all the pixels.

         Note that `numdet' can be `nan' when the whole tile is blank and
         so there was no values to sum. Recall that in summing, when there
         is not input, the output is `nan'. */
      tmp=gal_statistics_sum(tile);
      numdet=*((double *)(tmp->array));
      gal_data_free(tmp);


      /* See if this tile should be used or not (has enough undetected
         pixels). Note that it might happen that some tiles are fully
         blank. In such cases, it is important to first check the number of
         detected pixels. */
      numsky=num-numdet;
      if( num && (float)numsky/(float)num > p->minskyfrac )
        {
          /* Add the indexs of all undetected pixels in this tile into an
             array. */
          cltprm.indexs=gal_data_alloc(NULL, GAL_TYPE_SIZE_T, 1, &numsky,
                                       NULL, 0, p->cp.minmapsize, NULL, NULL,
                                       NULL);


          /* Change the tile's block to the clump labels dataset (because
             we'll need to set the labels of the rivers on the edge of the
             tile here). */
          tile->array = gal_tile_block_relative_to_other(tile, p->clabel);
          tile->block = p->clabel;


          /* We need to set all the pixels on the edge of the tile to
             rivers and not include them in the list of indexs to set
             clumps. To do that, we need this tile's starting
             coordinates. */
          gal_dimension_index_to_coord(gal_data_ptr_dist(p->clabel->array,
                                                         tile->array,
                                                         p->clabel->type),
                                       ndim, dsize, scoord);


          /* Add the index of every sky element to the array of
             indexs. Note that since we know the array is always of type
             `int32_t', we can call the `GAL_TILE_PO_OISET' macro to avoid
             having to deal with multiple possible types in
             `GAL_TILE_PARSE_OPERATE'. Since the OUT macro-variable is
             NULL, the `int' is just a place-holder, it will not be
             used. */
          c=0;
          indarr=cltprm.indexs->array;
          GAL_TILE_PO_OISET(int32_t, int, tile, NULL, 0, 1, {
              /* This pixel's index over all the image. */
              ind = (int32_t *)i - (int32_t *)(p->clabel->array);
              gal_dimension_index_to_coord(ind, ndim, dsize, icoord);

              /* Check if the pixel is on the tile edge. */
              pixonedge=0;
              for(j=0;j<ndim;++j)
                if( icoord[j]==scoord[j]
                    || icoord[j]==scoord[j]+tile->dsize[j]-1 )
                  {
                    pixonedge=1;
                    break;
                  }

              /* If this pixel is on the edge, then it should be a
                 river. */
              if(pixonedge)
                *(int32_t *)i=CLUMPS_RIVER;

              /* This pixel is not on the edge, check if it had a value of
                 `0' in the binary image (is not detected) then add it to
                 the list of indexs (note that the binary image also
                 contains the blank pixels, so only sky regions have a
                 value of 0 in the binary image). */
              else if( binary[ind]==0 )
                {
                  /*
                  if(c!=cltprm.indexs->size)
                    {
                      if(cltprm.id==282) *i+=2;
                  */
                      indarr[c++]=gal_data_ptr_dist(p->clabel->array, i,
                                                    p->clabel->type);
                  /*
                    }
                  else
                    if(cltprm.id==282)
                      {
                        int32_t *clabel=p->clabel->array;
                        size_t kjd=gal_data_ptr_dist(p->clabel->array, i,
                                                     p->clabel->type);
                        printf("%zu, %zu: %u\n", kjd%dsize[1]+1,
                               kjd/dsize[1]+1, clabel[kjd]);
                      }
                  */
                }
            });


          /* Correct the number of indexs. */
          cltprm.indexs->size=cltprm.indexs->dsize[0]=c;


          /* Generate the clumps over this region. */
          clumps_oversegment(&cltprm);


          /* Set all river pixels to CLUMPS_INIT (to be distinguishable
             from the detected regions). */
          GAL_TILE_PO_OISET( int32_t, int, tile, NULL, 0, 1,
                             {if(*i==CLUMPS_RIVER) *i=CLUMPS_INIT;} );


          /* For a check, the step variable will be set. */
          if(clprm->step==1)
            { gal_data_free(cltprm.indexs); continue; }


          /* Make the clump S/N table. */
          clumps_make_sn_table(&cltprm);


          /* If the user wanted to check the steps, remove the clumps that
             weren't used from the `clabel' image (they have been already
             excluded from the table). */
          if(cltprm.snind)
            clumps_correct_sky_labels_for_check(&cltprm, tile);


          /* Clean up. */
          gal_data_free(cltprm.indexs);
        }

      /* Reset the tile's pointers back to what they were. */
      tile->array=tarray;
      tile->block=tblock;
    }

  /* Clean up. */
  free(scoord);
  free(icoord);

  /* Wait for the all the threads to finish and return. */
  if(tprm->b) pthread_barrier_wait(tprm->b);
  return NULL;
}





/* Find the true clump signal to noise value from the clumps in the sky
   region.

   Each thread will find the useful signal to noise values for the tiles
   that have been assigned to it. It will then store the pointer to the S/N
   table into the sntablearr array (with the size of the number of
   meshs). If no clumps could be found in a mesh, then
   sntablearr[i]=NULL. Otherwise, it points to an array of the useful S/N
   values in that clump. Note that we don't care about the order of S/N
   values any more! There is also an accompanying array to keep the number
   of elements in the final S/N array of each mesh: numclumpsarr.

   Using these two arrays, after all the threads are finished, we can
   concatenate all the S/N values into one array and send it to the main
   findsnthresh function in thresh.c. */
void
clumps_true_find_sn_thresh(struct noisechiselparams *p)
{
  char *msg;
  struct timeval t1;
  size_t i, j, c, numsn=0;
  struct clumps_params clprm;
  gal_list_str_t *comments=NULL;
  gal_data_t *sn, *snind, *quant, *claborig;

  /* Get starting time for later reporting if necessary. */
  if(!p->cp.quiet) gettimeofday(&t1, NULL);


  /* Initialize/allocate the clump parameters structure, Note that the S/N
     indexs are also needed when we want to check the segmentation steps
     (they are used to correct the indexs in the final output). */
  clprm.p=p;
  clprm.sky0_det1=0;
  clprm.sn=gal_data_array_calloc(p->ltl.tottiles);
  clprm.snind = ( p->checksegmentation || p->checkclumpsn
                  ? gal_data_array_calloc(p->ltl.tottiles) : NULL );


  /* If the user wants to check the steps of get an S/N table, then we need
     a unique label for each clump. But in each region, the labels start
     from 1. So we need a central place to keep the next available
     label. Since `p->numclumps' is not used yet, we will use it here. When
     multiple threads are used, we will need a mutex to make sure that only
     one thread can change this central variable at every one moment. */
  if(p->checksegmentation || p->checkclumpsn)
    {
      p->numclumps=0;
      if( p->cp.numthreads > 1 ) pthread_mutex_init(&clprm.labmutex, NULL);
    }


  /* Spin off the threads to start the work. Note that several steps are
     done on each tile within a thread. So if the user wants to check
     steps, we need to break out of the processing get an over-all output,
     then reset the input and call it again. So it will be slower, but its
     is natural, since the user is testing to find the correct combination
     of parameters for later use. */
  if(p->segmentationname)
    {
      /* Necessary initializations. */
      clprm.step=1;
      claborig=p->clabel;
      p->clabel=gal_data_copy(claborig);

      /* Do each step. */
      while(clprm.step<3)
        {
          /* Reset the temporary copy of clabel back to its original. */
          if(clprm.step>1)
            memcpy(p->clabel->array, claborig->array,
                   claborig->size*gal_type_sizeof(claborig->type));

          /* Do this step. */
          gal_threads_spin_off(clumps_find_make_sn_table, &clprm,
                               p->ltl.tottiles, p->cp.numthreads);

          /* Set the extension name. */
          switch(clprm.step)
            {
            case 1: p->clabel->name = "SKY_CLUMPS_ALL";    break;
            case 2: p->clabel->name = "SKY_CLUMPS_FOR_SN"; break;
            default:
              error(EXIT_FAILURE, 0, "%s: a bug! Please contact us at %s so "
                    "we can address the issue. The value %d is not valid for "
                    "clprm.step", __func__, PACKAGE_BUGREPORT, clprm.step);
            }

          /* Write the demonstration array into the check image. The
             default values are hard to view, so we'll make a copy of the
             demo, set all Sky regions to blank and all clump macro values
             to zero. */
          gal_fits_img_write(p->clabel, p->segmentationname, NULL,
                             PROGRAM_NAME);

          /* Increment the step counter. */
          ++clprm.step;
        }

      /* Clean up (we don't need the original any more). */
      gal_data_free(claborig);
      p->clabel->name=NULL;
    }
  else
    {
      clprm.step=0;
      gal_threads_spin_off(clumps_find_make_sn_table, &clprm,
                           p->ltl.tottiles, p->cp.numthreads);
    }


  /* Destroy the mutex if it was initialized. */
  if( p->cp.numthreads>1 && (p->checksegmentation || p->checkclumpsn) )
    pthread_mutex_destroy(&clprm.labmutex);


  /* Find the total number of S/N values we have for all the clumps. */
  for(i=0;i<p->ltl.tottiles;++i)
    if(clprm.sn[i].ndim)  /* Only on tiles were an S/N was calculated. */
      numsn+=clprm.sn[i].size;
  if( numsn < p->minnumfalse )
    error(EXIT_FAILURE, 0, "only %zu clumps could be identified in the "
          "undetected regions. This is less than %zu (value to "
          "`--minnumfalse' option). Please either decrease this value or "
          "other options to change prior processing steps", numsn,
          p->minnumfalse);


  /* Allocate the space to keep all the S/N values. */
  sn=gal_data_alloc(NULL, GAL_TYPE_FLOAT32, 1, &numsn, NULL, 0,
                    p->cp.minmapsize, "CLUMP_S/N", "ratio",
                    "Signal-to-noise ratio");
  snind = ( p->checkclumpsn
            ? gal_data_alloc(NULL, GAL_TYPE_INT32, 1, &numsn, NULL, 0,
                             p->cp.minmapsize, "CLUMP_ID", "counter",
                             "Unique ID for this clump.")
            : NULL );


  /* Copy the S/N values of all the clumps into the unified array. */
  c=0;
  for(i=0;i<p->ltl.tottiles;++i)
    if(clprm.sn[i].ndim)
      for(j=0;j<clprm.sn[i].size;++j)
        {
          ((float *)(sn->array))[c] = ((float *)(clprm.sn[i].array))[j];
          if(snind)
            ((int32_t *)(snind->array))[c] =
              ((int32_t *)(clprm.snind[i].array))[j];
          ++c;
        }


  /* The S/N array of sky clumps is desiged to have no blank values, so set
     the flags accordingly to avoid a redundant blank search. */
  sn->flag = GAL_DATA_FLAG_BLANK_CH | GAL_DATA_FLAG_HASBLANK;


  /* If the user wanted to see the S/N table, then save it. */
  if(p->checkclumpsn)
    {
      /* Make the comments, then write the table and free the comments. */
      if(p->cp.numthreads>1)
        gal_list_str_add(&comments, "NOTE: In multi-threaded mode, clump "
                         "IDs differ in each run and are not sorted.", 1);
      gal_list_str_add(&comments, "See also: `SKY_CLUMPS_FOR_SN' HDU of "
                       "output with `--checksegmentation'.", 1);
      gal_list_str_add(&comments, "S/N of clumps over undetected regions.",
                       1);
      threshold_write_sn_table(p, sn, snind, p->clumpsn_s_name, comments);
      gal_list_str_free(comments, 1);
    }


  /* Find the desired quantile from the full S/N distribution. */
  quant = gal_statistics_quantile(sn, p->segquant, 1);
  p->clumpsnthresh = *((float *)(quant->array));
  if(!p->cp.quiet)
    {
      if( asprintf(&msg, "Clump S/N: %.2f (%.3f quant of %zu).",
                   p->clumpsnthresh, p->segquant, sn->size)<0 )
        error(EXIT_FAILURE, 0, "%s: asprintf allocation", __func__);
      gal_timing_report(&t1, msg, 2);
      free(msg);
    }


  /* Clean up. */
  gal_data_free(sn);
  gal_data_free(snind);
  gal_data_free(quant);
  gal_data_array_free(clprm.sn, p->ltl.tottiles, 1);
  gal_data_array_free(clprm.snind, p->ltl.tottiles, 1);
}


















/***********************************************************************/
/*****************           Over detections           *****************/
/***********************************************************************/
/* Put the indexs of each labeled region into an array of `gal_data_t's
   (where each element is a dataset containing the respective label's
   indexs). */
gal_data_t *
clumps_det_label_indexs(struct noisechiselparams *p)
{
  size_t i, *areas;
  int32_t *a, *l, *lf;
  gal_data_t *labindexs=gal_data_array_calloc(p->numdetections+1);

  /* Find the area in each detected object (to see how much space we need
     to allocate). If blank values are present, an extra check is
     necessary, so to get faster results when there aren't any blank
     values, we'll also do a check. */
  areas=gal_data_calloc_array(GAL_TYPE_SIZE_T, p->numdetections+1, __func__,
                              "areas");
  lf=(l=p->olabel->array)+p->olabel->size;
  do
    if(*l>0)  /* Only labeled regions: *l==0 (undetected), *l<0 (blank). */
      ++areas[*l];
  while(++l<lf);

  /* For a check.
  for(i=0;i<p->numdetections+1;++i)
    printf("detection %zu: %zu\n", i, areas[i]);
  exit(0);
  */

  /* Allocate/Initialize the dataset containing the indexs of each
     object. We don't want the labels of the non-detected regions
     (areas[0]). So we'll set that to zero.*/
  for(i=1;i<p->numdetections+1;++i)
    gal_data_initialize(&labindexs[i], NULL, GAL_TYPE_SIZE_T, 1,
                        &areas[i], NULL, 0, p->cp.minmapsize, NULL, NULL,
                        NULL);

  /* Put the indexs into each dataset. We will use the areas array again,
     but this time, use it as a counter. */
  memset(areas, 0, (p->numdetections+1)*sizeof *areas);
  lf=(a=l=p->olabel->array)+p->olabel->size;
  do
    if(*l>0)  /* No undetected regions (*l==0), or blank (<0) */
      ((size_t *)(labindexs[*l].array))[ areas[*l]++ ] = l-a;
  while(++l<lf);

  /* Clean up and return. */
  free(areas);
  return labindexs;
}





/* Only keep true clumps over detections. */
void
clumps_det_keep_true_relabel(struct clumps_thread_params *cltprm)
{
  struct noisechiselparams *p=cltprm->clprm->p;
  size_t ndim=p->input->ndim, *dsize=p->input->dsize;

  int istouching;
  size_t i, *s, *sf, *dinc;
  float *sn = cltprm->sn ? cltprm->sn->array : NULL;
  int32_t *l, *lf, *newlabs, curlab=1, *clabel=p->clabel->array;

  /* If there were no clumps over the detection, then just set the number
     of true clumps to zero, otherwise, see which ones should be
     removed. */
  if(cltprm->sn)
    {
      /* Allocate the necessary arrays. */
      newlabs=gal_data_malloc_array(GAL_TYPE_INT32,
                                    cltprm->numinitclumps+1, __func__,
                                    "newlabs");
      dinc=gal_dimension_increment(ndim, dsize);

      /* Initialize the new labels with CLUMPS_INIT (so the diffuse area
         can be distinguished from the clumps). */
      lf=(l=newlabs)+cltprm->numinitclumps+1;
      do *l++=CLUMPS_INIT; while(l<lf);

      /* Set the new labels. Here we will also be removing clumps with a peak
         that touches a river pixel. */
      if(p->keepmaxnearriver)
        {
          for(i=1;i<cltprm->numinitclumps+1;++i)
            if( sn[i] > p->clumpsnthresh ) newlabs[i]=curlab++;
        }
      else
        {
          for(i=1;i<cltprm->numinitclumps+1;++i)
            {
              /* Check if all the neighbors of this top element are
                 touching a river or not. */
              istouching=0;
              GAL_DIMENSION_NEIGHBOR_OP(cltprm->topinds[i], ndim, dsize,
                                        ndim, dinc,
                                        {
                                          if(clabel[nind]==0)
                                            istouching=1;
                                        });

              /* If the peak isn't touching a river, then check its S/N and
                 if that is also good, give it a new label. */
              if( !istouching && sn[i] > p->clumpsnthresh )
                newlabs[i]=curlab++;
            }
        }

      /* Correct the clump labels. Note that the non-clumpy regions over the
         detections (rivers) have already been initialized to CLUMPS_INIT
         (which is negative). So we'll just need to correct the ones with a
         value larger than 0. */
      sf=(s=cltprm->indexs->array)+cltprm->indexs->size;
      do if(clabel[*s]>0) clabel[*s] = newlabs[ clabel[*s] ]; while(++s<sf);

      /* Save the total number of true clumps in this detection. */
      cltprm->numtrueclumps=curlab-1;

      /* Clean up. */
      free(dinc);
      free(newlabs);
    }
  else cltprm->numtrueclumps=0;
}<|MERGE_RESOLUTION|>--- conflicted
+++ resolved
@@ -695,12 +695,8 @@
   {
     INFO_X,              /* Flux weighted X center col, 0 by C std. */
     INFO_Y,              /* Flux weighted Y center col.             */
-<<<<<<< HEAD
     INFO_Z,              /* Flux weighted Z center col.             */
-    INFO_NFF,            /* Number of non-negative pixels (for X,Y).*/
-=======
     INFO_SFF,            /* Sum of non-negative pixels (for X,Y).   */
->>>>>>> d24fabee
     INFO_INFLUX,         /* Tatal flux within clump.                */
     INFO_INAREA,         /* Tatal area within clump.                */
     INFO_RIVFLUX,        /* Tatal flux within rivers around clump.  */
@@ -738,18 +734,12 @@
             info[   lab * INFO_NCOLS + INFO_INFLUX ] += arr[*a];
             if( arr[*a]>0.0f )
               {
-<<<<<<< HEAD
                 gal_dimension_index_to_coord(*a, ndim, dsize, coord);
-                info[ lab * INFO_NCOLS + INFO_NFF ] += arr[*a];
+                info[ lab * INFO_NCOLS + INFO_SFF ] += arr[*a];
                 info[ lab * INFO_NCOLS + INFO_X   ] += arr[*a] * coord[0];
                 info[ lab * INFO_NCOLS + INFO_Y   ] += arr[*a] * coord[1];
                 if(ndim==3)
                   info[ lab * INFO_NCOLS + INFO_Z ] += arr[*a] * coord[2];
-=======
-                info[ lab * INFO_NCOLS + INFO_SFF ] += arr[*a];
-                info[ lab * INFO_NCOLS + INFO_X ] += arr[*a] * (*a/dsize[1]);
-                info[ lab * INFO_NCOLS + INFO_Y ] += arr[*a] * (*a%dsize[1]);
->>>>>>> d24fabee
               }
           }
 
@@ -810,23 +800,16 @@
           if( row[INFO_SFF]==0.0f ) row[INFO_INAREA]=0;
           else
             {
-<<<<<<< HEAD
               /* Find the coordinates of the clump's weighted center. */
-              coord[0]=GAL_DIMENSION_FLT_TO_INT(row[INFO_X]/row[INFO_NFF]);
-              coord[1]=GAL_DIMENSION_FLT_TO_INT(row[INFO_Y]/row[INFO_NFF]);
+              coord[0]=GAL_DIMENSION_FLT_TO_INT(row[INFO_X]/row[INFO_SFF]);
+              coord[1]=GAL_DIMENSION_FLT_TO_INT(row[INFO_Y]/row[INFO_SFF]);
               if(ndim==3)
-                coord[2]=GAL_DIMENSION_FLT_TO_INT(row[INFO_Z]/row[INFO_NFF]);
+                coord[2]=GAL_DIMENSION_FLT_TO_INT(row[INFO_Z]/row[INFO_SFF]);
 
               /* Find the corresponding standard deviation. */
               fullid=gal_tile_full_id_from_coord(&p->cp.tl, coord);
               row[INFO_INSTD] = std[fullid];
 
-=======
-              coord[0]=GAL_DIMENSION_FLT_TO_INT(row[INFO_X]/row[INFO_SFF]);
-              coord[1]=GAL_DIMENSION_FLT_TO_INT(row[INFO_Y]/row[INFO_SFF]);
-              row[INFO_INSTD] = std[ gal_tile_full_id_from_coord(&p->cp.tl,
-                                                                 coord) ];
->>>>>>> d24fabee
               /* For a check
               printf("---------\n");
               printf("\t%f --> %zu\n", row[INFO_Y]/row[INFO_SFF], coord[1]);

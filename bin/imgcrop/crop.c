--- conflicted
+++ resolved
@@ -855,12 +855,7 @@
   */
 
   /* Allocate the array and read in the pixels. */
-<<<<<<< HEAD
-  size=checkcenter*checkcenter;
   array=gal_data_alloc(gal_fits_bitpix_to_type(bitpix), size);
-=======
-  array=gal_fits_datatype_alloc(size, gal_fits_bitpix_to_datatype(p->bitpix));
->>>>>>> a5aeb7de
   if( fits_read_subset(ofp, p->datatype, fpixel, lpixel, inc,
                        p->bitnul, array, &anynul, &status) )
     gal_fits_io_error(status, NULL);

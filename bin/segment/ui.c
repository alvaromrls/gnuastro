/*********************************************************************
Segment - Segment initial labels based on signal structure.
Segment is part of GNU Astronomy Utilities (Gnuastro) package.

Original author:
     Mohammad Akhlaghi <mohammad@akhlaghi.org>
Contributing author(s):
Copyright (C) 2018, Free Software Foundation, Inc.

Gnuastro is free software: you can redistribute it and/or modify it
under the terms of the GNU General Public License as published by the
Free Software Foundation, either version 3 of the License, or (at your
option) any later version.

Gnuastro is distributed in the hope that it will be useful, but
WITHOUT ANY WARRANTY; without even the implied warranty of
MERCHANTABILITY or FITNESS FOR A PARTICULAR PURPOSE.  See the GNU
General Public License for more details.

You should have received a copy of the GNU General Public License
along with Gnuastro. If not, see <http://www.gnu.org/licenses/>.
**********************************************************************/
#include <config.h>

#include <argp.h>
#include <errno.h>
#include <error.h>
#include <stdio.h>
#include <string.h>

#include <gnuastro/wcs.h>
#include <gnuastro/fits.h>
#include <gnuastro/array.h>
#include <gnuastro/binary.h>
#include <gnuastro/threads.h>
#include <gnuastro/dimension.h>
#include <gnuastro/statistics.h>

#include <gnuastro-internal/timing.h>
#include <gnuastro-internal/options.h>
#include <gnuastro-internal/checkset.h>
#include <gnuastro-internal/fixedstringmacros.h>

#include "main.h"

#include "ui.h"
#include "authors-cite.h"





/**************************************************************/
/*********      Argp necessary global entities     ************/
/**************************************************************/
/* Definition parameters for the Argp: */
const char *
argp_program_version = PROGRAM_STRING "\n"
                       GAL_STRINGS_COPYRIGHT
                       "\n\nWritten/developed by "PROGRAM_AUTHORS;

const char *
argp_program_bug_address = PACKAGE_BUGREPORT;

static char
args_doc[] = "ASTRdata";

const char
doc[] = GAL_STRINGS_TOP_HELP_INFO PROGRAM_NAME" will segment an initially "
  "labeled region based on structure with the signal. It will first find "
  "true clumps (local maxima), estimate which ones have strong connections, "
  "and then grow them to cover the full area of each detection.\n"
  GAL_STRINGS_MORE_HELP_INFO
  /* After the list of options: */
  "\v"
  PACKAGE_NAME" home page: "PACKAGE_URL;




















/**************************************************************/
/*********    Initialize & Parse command-line    **************/
/**************************************************************/
static void
ui_initialize_options(struct segmentparams *p,
                      struct argp_option *program_options,
                      struct argp_option *gal_commonopts_options)
{
  size_t i;
  struct gal_options_common_params *cp=&p->cp;


  /* Set the necessary common parameters structure. */
  cp->poptions           = program_options;
  cp->program_name       = PROGRAM_NAME;
  cp->program_exec       = PROGRAM_EXEC;
  cp->program_bibtex     = PROGRAM_BIBTEX;
  cp->program_authors    = PROGRAM_AUTHORS;
  cp->numthreads         = gal_threads_number();
  cp->coptions           = gal_commonopts_options;

  p->medstd              = NAN;
  p->minstd              = NAN;
  p->maxstd              = NAN;
  p->clumpsnthresh       = NAN;

  /* Modify common options. */
  for(i=0; !gal_options_is_last(&cp->coptions[i]); ++i)
    {
      /* Select individually. */
      switch(cp->coptions[i].key)
        {
        case GAL_OPTIONS_KEY_LOG:
        case GAL_OPTIONS_KEY_TYPE:
        case GAL_OPTIONS_KEY_SEARCHIN:
        case GAL_OPTIONS_KEY_IGNORECASE:
          cp->coptions[i].flags=OPTION_HIDDEN;
          break;

        case GAL_OPTIONS_KEY_TILESIZE:
        case GAL_OPTIONS_KEY_MINMAPSIZE:
        case GAL_OPTIONS_KEY_NUMCHANNELS:
        case GAL_OPTIONS_KEY_INTERPNUMNGB:
        case GAL_OPTIONS_KEY_REMAINDERFRAC:
          cp->coptions[i].mandatory=GAL_OPTIONS_MANDATORY;
          break;

        case GAL_OPTIONS_KEY_TABLEFORMAT:
          cp->coptions[i].mandatory=GAL_OPTIONS_MANDATORY;
          cp->coptions[i].doc="`txt', `fits-ascii', `fits-binary'.";
          break;
        }
    }
}





/* Parse a single option: */
error_t
parse_opt(int key, char *arg, struct argp_state *state)
{
  struct segmentparams *p = state->input;

  /* Pass `gal_options_common_params' into the child parser.  */
  state->child_inputs[0] = &p->cp;

  /* In case the user incorrectly uses the equal sign (for example
     with a short format or with space in the long format, then `arg`
     start with (if the short version was called) or be (if the long
     version was called with a space) the equal sign. So, here we
     check if the first character of arg is the equal sign, then the
     user is warned and the program is stopped: */
  if(arg && arg[0]=='=')
    argp_error(state, "incorrect use of the equal sign (`=`). For short "
               "options, `=` should not be used and for long options, "
               "there should be no space between the option, equal sign "
               "and value");

  /* Set the key to this option. */
  switch(key)
    {

    /* Read the non-option tokens (arguments): */
    case ARGP_KEY_ARG:
      if(p->inputname)
        argp_error(state, "only one argument (input file) should be given");
      else
        p->inputname=arg;
      break;


    /* This is an option, set its value. */
    default:
      return gal_options_set_from_key(key, arg, p->cp.poptions, &p->cp);
    }

  return 0;
}




















/**************************************************************/
/***************       Sanity Check         *******************/
/**************************************************************/
/* Read and check ONLY the options. When arguments are involved, do the
   check in `ui_check_options_and_arguments'. */
static void
ui_read_check_only_options(struct segmentparams *p)
{
  /* If the full area is to be used as a single detection, we can't find
     the S/N value from the un-detected regions, so the user must have
     given the `clumpsnthresh' option. */
  if( p->detectionname
      && !strcmp(p->detectionname, DETECTION_ALL)
      && isnan(p->clumpsnthresh) )
    error(EXIT_FAILURE, 0, "`--clumpsnthresh' (`-%c') not given.\n\n"
          "When `--detection=all' (the whole input dataset is assumed to "
          "be a detection), Segment can't use the undetected pixels to find "
          "the signal-to-noise ratio of true clumps. Therefore it is "
          "mandatory to provide a signal-to-noise ratio manually",
          UI_KEY_CLUMPSNTHRESH);

  /* If the convolved HDU is given. */
  if(p->convolvedname && p->chdu==NULL)
    error(EXIT_FAILURE, 0, "no value given to `--convolvedhdu'. When the "
          "`--convolved' option is called (to specify a convolved dataset "
          "and avoid convolution) it is mandatory to also specify a HDU "
          "for it");

  /* For the options that make tables, the table format option is
     mandatory. */
  if( p->checksn && p->cp.tableformat==0 )
    error(EXIT_FAILURE, 0, "`--tableformat' is necessary with the "
          "`--checksn' option.\n"
          "Please see description for `--tableformat' after running the "
          "following command for more information (use `SPACE' to go down "
          "the page and `q' to return to the command-line):\n\n"
          "    $ info gnuastro \"Input Output options\"");

  /* Kernel checks. */
  if(p->kernelname && strcmp(p->kernelname, UI_NO_CONV_KERNEL_NAME))
    {
      /* Check if it exists. */
      gal_checkset_check_file(p->kernelname);

      /* If its FITS, see if a HDU has been provided. */
      if( gal_fits_name_is_fits(p->kernelname) && p->khdu==NULL )
        error(EXIT_FAILURE, 0, "no HDU specified for kernel. When the "
              "kernel is a FITS file, a HDU must also be specified. You "
              "can use the `--khdu' option and give it the HDU number "
              "(starting from zero), extension name, or anything "
              "acceptable by CFITSIO");
    }
}





static void
ui_check_options_and_arguments(struct segmentparams *p)
{
  /* Make sure an input file name was given and if it was a FITS file, that
     a HDU is also given. */
  if(p->inputname)
    {
      /* Check if it exists. */
      gal_checkset_check_file(p->inputname);

      /* If it is FITS, a HDU is also mandatory. */
      if( gal_fits_name_is_fits(p->inputname) && p->cp.hdu==NULL )
        error(EXIT_FAILURE, 0, "no HDU specified. When the input is a FITS "
              "file, a HDU must also be specified, you can use the `--hdu' "
              "(`-h') option and give it the HDU number (starting from "
              "zero), extension name, or anything acceptable by CFITSIO");

    }
  else
    error(EXIT_FAILURE, 0, "no input file is specified");
}




















/**************************************************************/
/***************       Preparations         *******************/
/**************************************************************/
static void
ui_set_used_names(struct segmentparams *p)
{
  p->useddetectionname = p->detectionname ? p->detectionname : p->inputname;

  p->usedstdname = ( p->stdname
                     ? p->stdname
                     : ( ( p->detectionname
                           && strcmp(p->detectionname, DETECTION_ALL) )
                         ? p->detectionname
                         : p->inputname ) );
}





static void
ui_set_output_names(struct segmentparams *p)
{
  char *output=p->cp.output;
  char *basename = output ? output : p->inputname;

  /* Main program output. */
  if(output)
    {
      /* Delete the file if it already exists. */
      gal_checkset_writable_remove(p->cp.output, 0, p->cp.dontdelete);

      /* When the output name is given (possibly with directory
         information), the check images will also be put in that same
         directory. */
      p->cp.keepinputdir=1;
    }
  else
    p->cp.output=gal_checkset_automatic_output(&p->cp, p->inputname,
                                               "_segmented.fits");

  /* Tile check. */
  if(p->cp.tl.checktiles)
    p->cp.tl.tilecheckname=gal_checkset_automatic_output(&p->cp, basename,
                                                         "_tiles.fits");

  /* Clump S/N values. */
  if(p->checksn)
    {
      p->clumpsn_s_name=gal_checkset_automatic_output(&p->cp, basename,
                 ( p->cp.tableformat==GAL_TABLE_FORMAT_TXT
                   ? "_clumpsn_sky.txt" : "_clumpsn_sky.fits") );
      p->clumpsn_d_name=gal_checkset_automatic_output(&p->cp, basename,
                 ( p->cp.tableformat==GAL_TABLE_FORMAT_TXT
                   ? "_clumpsn_det.txt" : "_clumpsn_det.fits") );
    }

  /* Segmentation steps. */
  if(p->checksegmentation)
    p->segmentationname=gal_checkset_automatic_output(&p->cp, basename,
                                                      "_segcheck.fits");
}





static void
ui_prepare_inputs(struct segmentparams *p)
{
  int32_t *i, *ii;
  gal_data_t *maxd, *ccin, *ccout=NULL;

  /* Read the input as a single precision floating point dataset. */
  p->input = gal_array_read_one_ch_to_type(p->inputname, p->cp.hdu,
                                           GAL_TYPE_FLOAT32,
                                           p->cp.minmapsize);
  p->input->wcs = gal_wcs_read(p->inputname, p->cp.hdu, 0, 0,
                               &p->input->nwcs);
  if(p->input->name) free(p->input->name);
  gal_checkset_allocate_copy("INPUT", &p->input->name);


  /* Check for blank values to help later processing.  */
  gal_blank_present(p->input, 1);


  /* Segment currently only works on 2D datasets (images). */
  if(p->input->ndim!=2 && p->input->ndim!=3)
    error(EXIT_FAILURE, 0, "%s (hdu: %s) has %zu dimensions but Segment "
          "can only operate on 2D (images) or 3D (cube) datasets",
          p->inputname, p->cp.hdu, p->input->ndim);


  /* If a convolved image is given, read it. */
  if(p->convolvedname)
    {
      /* Read the input convolved image. */
      p->conv = gal_array_read_one_ch_to_type(p->convolvedname, p->chdu,
                                              GAL_TYPE_FLOAT32,
                                              p->cp.minmapsize);
      p->conv->wcs=gal_wcs_copy(p->input->wcs);

      /* Make sure it is the same size as the input. */
      if( gal_dimension_is_different(p->input, p->conv) )
        error(EXIT_FAILURE, 0, "%s (hdu %s), given to `--convolved' and "
              "`--chdu', is not the same size as the input (%s, hdu: %s)",
              p->convolvedname, p->chdu, p->inputname, p->cp.hdu);
    }


  /* Read the detected label image and check its size. When the user gives
     `--detection=all', then the whole input is assumed to be a single
     detection. */
  if( strcmp(p->useddetectionname, DETECTION_ALL) )
    {
      /* Read the dataset into memory. */
      p->olabel = gal_array_read_one_ch(p->useddetectionname, p->dhdu,
                                        p->cp.minmapsize);
      if( gal_dimension_is_different(p->input, p->olabel) )
        error(EXIT_FAILURE, 0, "`%s' (hdu: %s) and `%s' (hdu: %s) have a"
              "different dimension/size", p->useddetectionname, p->dhdu,
              p->inputname, p->cp.hdu);

      /* Make sure the detected labels are not floating point. */
      if(p->olabel->type==GAL_TYPE_FLOAT32
         || p->olabel->type==GAL_TYPE_FLOAT64)
        error(EXIT_FAILURE, 0, "%s (hdu: %s) has a `%s' type. The detection "
              "(labeled) map must have an integer type (labels/classes can "
              "only be integers). If the pixel values are integers, but only "
              "the numerical type of the image is floating-point, you can "
              "use the command below to convert it to a 32-bit (signed) "
              "integer type:\n\n"
              "    $ astarithmetic %s int32 -h%s\n\n", p->useddetectionname,
              p->dhdu, gal_type_name(p->olabel->type, 1),
              p->useddetectionname, p->dhdu);

      /* Get the maximum value of the input (total number of labels if they
         are separate). If the maximum is 1 (the image is a binary image),
         then apply the connected components algorithm to separate the
         connected regions. The user is allowed to supply a simple binary
         image.*/
      maxd=gal_statistics_maximum(p->olabel);
      maxd=gal_data_copy_to_new_type_free(maxd, GAL_TYPE_INT64);
      p->numdetections = *((uint64_t *)(maxd->array));
      if( p->numdetections == 1 )
        {
          ccin=gal_data_copy_to_new_type_free(p->olabel, GAL_TYPE_UINT8);
          p->numdetections=gal_binary_connected_components(ccin, &ccout,
                                                           ccin->ndim);
          gal_data_free(ccin);
          p->olabel=ccout;
        }
      else
        p->olabel = gal_data_copy_to_new_type_free(p->olabel, GAL_TYPE_INT32);


      /* Write the WCS into the objects dataset too. */
      p->olabel->wcs=gal_wcs_copy(p->input->wcs);
    }
  else
    {
      /* Set the total number of detections to 1. */
      p->numdetections=1;

      /* Allocate the array. */
      p->olabel=gal_data_alloc(NULL, GAL_TYPE_INT32, p->input->ndim,
                               p->input->dsize, p->input->wcs, 0,
                               p->cp.minmapsize, NULL, NULL, NULL);

      /* Initialize it to 1. */
      ii=(i=p->olabel->array)+p->olabel->size; do *i++=1; while(i<ii);
    }
}





/* Prepare the kernel, either from a file, or from the default arrays
   available in the headers. The default kernels were created as
   follows. */
static void
ui_prepare_kernel(struct segmentparams *p)
{
  float *f, *ff, *k;
  size_t ndim=p->input->ndim;

<<<<<<< HEAD
/* Since the default kernel has to be identical between NoiseChisel and
   Segment, we have defined it in a shared header file to be accessible by
   both programs. */
#include <gnuastro-internal/kernel-2d.h>
#include <gnuastro-internal/kernel-3d.h>
=======
/* Import the default kernel. */
#include "kernel-2d.h"
>>>>>>> 5cb927db

  /* If a kernel file is given, then use it. Otherwise, use the default
     kernel. */
  if(p->kernelname)
    {
      /* Read the kernel. */
      if( strcmp(p->kernelname, UI_NO_CONV_KERNEL_NAME) )
        {
          /* Read the kernel into memory. */
          p->kernel=gal_fits_img_read_kernel(p->kernelname, p->khdu,
                                             p->cp.minmapsize);

          /* Make sure it has the same dimensions as the input. */
          if( p->kernel->ndim != p->input->ndim )
            error(EXIT_FAILURE, 0, "%s (hdu %s): is %zuD, however, %s (%s) "
                  "is a %zuD dataset", p->kernelname, p->khdu,
                  p->kernel->ndim, p->inputname, p->cp.hdu, p->input->ndim);
        }
      else
        p->kernel=NULL;
    }
  else
    {
      /* Allocate space for the kernel (we don't want to use the statically
         allocated array. */
      p->kernel=gal_data_alloc(NULL, GAL_TYPE_FLOAT32, p->input->ndim,
                               ndim==2 ? kernel_2d_dsize : kernel_3d_dsize,
                               NULL, 0, p->cp.minmapsize, NULL, NULL, NULL);

      /* Copy the staticly allocated default array into `p->kernel'. */
      k = ndim==2 ? kernel_2d : kernel_3d;
      ff = (f=p->kernel->array) + p->kernel->size;
      do *f=*k++; while(++f<ff);
    }
}





/* Set up the tessellation. */
static void
ui_prepare_tiles(struct segmentparams *p)
{
  gal_data_t *check;
  struct gal_tile_two_layer_params *tl=&p->cp.tl, *ltl=&p->ltl;


  /* Check the tile parameters for the small tile sizes and make the tile
     structure.  */
  gal_tile_full_sanity_check(p->inputname, p->cp.hdu, p->input, tl);
  gal_tile_full_two_layers(p->input, tl);
  gal_tile_full_permutation(tl);


  /* Make the large tessellation, except for the size, the rest of the
     parameters are the same as the small tile sizes. */
  ltl->numchannels    = tl->numchannels;
  ltl->remainderfrac  = tl->remainderfrac;
  ltl->workoverch     = tl->workoverch;
  ltl->checktiles     = tl->checktiles;
  ltl->oneelempertile = tl->oneelempertile;
  gal_tile_full_sanity_check(p->inputname, p->cp.hdu, p->input, ltl);
  gal_tile_full_two_layers(p->input, ltl);
  gal_tile_full_permutation(ltl);


  /* If the input has blank elements, then set the appropriate flag for
     each tile.*/
  if( p->input->flag & GAL_DATA_FLAG_HASBLANK )
    {
      gal_tile_block_blank_flag(tl->tiles,  p->cp.numthreads);
      gal_tile_block_blank_flag(ltl->tiles, p->cp.numthreads);
    }


  /* Make the tile check image if requested. */
  if(tl->checktiles)
    {
      /* Large tiles. */
      check=gal_tile_block_check_tiles(ltl->tiles);
      gal_fits_img_write(check, tl->tilecheckname, NULL, PROGRAM_NAME);
      gal_data_free(check);

      /* Small tiles. */
      check=gal_tile_block_check_tiles(tl->tiles);
      gal_fits_img_write(check, tl->tilecheckname, NULL, PROGRAM_NAME);
      gal_data_free(check);

      /* If `continueaftercheck' hasn't been called, abort NoiseChisel. */
      if(!p->continueaftercheck)
        ui_abort_after_check(p, tl->tilecheckname, NULL,
                             "showing all tiles over the image");

      /* Free the name. */
      free(tl->tilecheckname);
      tl->tilecheckname=NULL;
    }
}





static void
ui_check_size(gal_data_t *base, gal_data_t *comp, size_t numtiles,
              char *bname, char *bhdu, char *cname, char *chdu)
{
  if( gal_dimension_is_different(base, comp) && numtiles!=comp->size )
    error(EXIT_FAILURE, 0, "%s (hdu: %s): doesn't have the right size "
          "(%zu elements or pixels).\n\n"
          "It must either be the same size as `%s' (hdu: `%s'), or "
          "it must have the same number of elements as the total "
          "number of tiles in the tessellation (%zu). In the latter "
          "case, each pixel is assumed to be a fixed value for a "
          "complete tile.\n\n"
          "Run with `-P' to see the (tessellation) options/settings "
          "and their values). For more information on tessellation in "
          "Gnuastro, please run the following command (use the arrow "
          "keys for up and down and press `q' to return to the "
          "command-line):\n\n"
          "    $ info gnuastro tessellation",
          cname, chdu, comp->size, bname, bhdu, numtiles);
}





/* Subtract `sky' from the input dataset depending on its size (it may be
   the whole array or a tile-values array).. */
static void
ui_subtract_sky(gal_data_t *in, gal_data_t *sky,
                struct gal_tile_two_layer_params *tl)
{
  size_t tid;
  gal_data_t *tile;
  float *s, *f, *ff, *skyarr=sky->array;

  /* It is the same size as the input or a single value. */
  if( gal_dimension_is_different(in, sky)==0 || sky->size==1)
    {
      s=sky->array;
      ff=(f=in->array)+in->size;
      if(sky->size==1) { if(*s!=0.0) do *f-=*s;   while(++f<ff); }
      else                           do *f-=*s++; while(++f<ff);
    }

  /* It is the same size as the number of tiles. */
  else if( tl->tottiles==sky->size )
    {
      /* Go over all the tiles. */
      for(tid=0; tid<tl->tottiles; ++tid)
        {
          /* For easy reading. */
          tile=&tl->tiles[tid];

          /* Subtract the Sky value from the input image. */
          GAL_TILE_PARSE_OPERATE(tile, NULL, 0, 0, {*i-=skyarr[tid];});
        }
    }

  /* The size must have been checked before, so if control reaches here, we
     have a bug! */
  else
    error(EXIT_FAILURE, 0, "%s: a bug! Please contact us at %s to fix "
          "the problem. For some reason, the size doesn't match", __func__,
          PACKAGE_BUGREPORT);
}





/* The Sky and Sky standard deviation images can be a `oneelempertile'
   image (only one element/pixel for a tile). So we need to do some extra
   checks on them (after reading the tessellation). */
static float
ui_read_std_and_sky(struct segmentparams *p)
{
  size_t one=1;
  char *tailptr;
  float tmpval, skyval=NAN;
  struct gal_tile_two_layer_params *tl=&p->cp.tl;
  gal_data_t *sky, *keys=gal_data_array_calloc(3);

  /* See if the name used for the standard deviation is a filename or a
     value. When the string is only a number (and nothing else), `tailptr'
     will point to the end of the string (`\0'). When the string doesn't
     start with a number, it will point to the start of the
     string. However, file names might also be things like `1_std.fits'. In
     such cases, `strtod' will return `1.0' and `tailptr' will be
     `_std.fits'. Thus the most robust test is to see if `tailptr' is the
     NULL string character. */
  tmpval=strtod(p->usedstdname, &tailptr);
  if(*tailptr=='\0')
    {
      /* Allocate the dataset to keep the value and write it in. */
      p->std=gal_data_alloc(NULL, GAL_TYPE_FLOAT32, 1, &one, NULL, 0,
                            -1, NULL, NULL, NULL);
      *(float *)(p->std->array) = tmpval;
    }
  else
    {
      /* Make sure a HDU is also given. */
      if(p->stdhdu==NULL)
        error(EXIT_FAILURE, 0, "no value given to `--stdhdu'.\n\n"
              "When the Sky standard deviation is a dataset, it is mandatory "
              "specify which HDU/extension it is present in. The file can "
              "be specified explicitly with `--std'. If not, segment will "
              "use the file given to `--detection'. If that is also not "
              "called, it will look into the main input file (with no "
              "option)");

      /* Read the STD image. */
      p->std=gal_array_read_one_ch_to_type(p->usedstdname, p->stdhdu,
                                           GAL_TYPE_FLOAT32,
                                           p->cp.minmapsize);

      /* Make sure it has the correct size. */
      ui_check_size(p->input, p->std, tl->tottiles, p->inputname, p->cp.hdu,
                    p->usedstdname, p->stdhdu);
    }

  /* When the Standard deviation dataset (not single value) is made by
     NoiseChisel, it puts three basic statistics of the pre-interpolation
     distribution of standard deviations in `MEDSTD', `MINSTD' and
     `MAXSTD'. The `MEDSTD' in particular is most important because it
     can't be inferred after the interpolations and it can be useful in
     MakeCatalog later to give a more accurate estimate of the noise
     level. So if they are present, we will read them here and write them
     to the STD output (which is created when `--rawoutput' is not
     given). */
  if(!p->rawoutput && p->std->size>1)
    {
      keys[0].next=&keys[1];
      keys[1].next=&keys[2];
      keys[2].next=NULL;
      keys[0].array=&p->medstd;     keys[0].name="MEDSTD";
      keys[1].array=&p->minstd;     keys[1].name="MINSTD";
      keys[2].array=&p->maxstd;     keys[2].name="MAXSTD";
      keys[0].type=keys[1].type=keys[2].type=GAL_TYPE_FLOAT32;
      gal_fits_key_read(p->usedstdname, p->stdhdu, keys, 0, 0);
      if(keys[0].status) p->medstd=NAN;
      if(keys[1].status) p->minstd=NAN;
      if(keys[2].status) p->maxstd=NAN;
      keys[0].name=keys[1].name=keys[2].name=NULL;
      keys[0].array=keys[1].array=keys[2].array=NULL;
      gal_data_array_free(keys, 3, 1);
    }

  /* Similar to `--std' above. */
  if(p->skyname)
    {
      tmpval=strtod(p->skyname, &tailptr);
      if(*tailptr=='\0')
        {
          sky=gal_data_alloc(NULL, GAL_TYPE_FLOAT32, 1, &one, NULL, 0, -1,
                             NULL, NULL, NULL);
          *(float *)(sky->array) = skyval = tmpval;
        }
      else
        {
          /* Make sure a HDU is also given. */
          if(p->skyhdu==NULL)
            error(EXIT_FAILURE, 0, "no value given to `--skyhdu'.\n\n"
                  "When the Sky is a dataset, it is mandatory specify "
                  "which HDU/extension it is present in. The file can be "
                  "specified explicitly with `--sky'. If it is a single "
                  "value, you can just pass the value to `--sky' and no "
                  "HDU will be necessary");

          /* Read the Sky dataset. */
          sky=gal_array_read_one_ch_to_type(p->skyname, p->skyhdu,
                                            GAL_TYPE_FLOAT32,
                                            p->cp.minmapsize);

          /* Check its size. */
          ui_check_size(p->input, sky, tl->tottiles, p->inputname, p->cp.hdu,
                        p->skyname, p->skyhdu);
        }

      /* Subtract the sky from the input. */
      ui_subtract_sky(p->input, sky, tl);

      /* If a convolved image is given, subtract the Sky from that too. */
      if(p->conv)
        ui_subtract_sky(p->conv, sky, tl);

      /* Clean up. */
      gal_data_free(sky);
    }

  /* Return the sky value (possibly necessary in verbose mode). */
  return skyval;
}





static float
ui_preparations(struct segmentparams *p)
{
  /* Set the input names. */
  ui_set_used_names(p);

  /* Prepare the names of the outputs. */
  ui_set_output_names(p);

  /* Read the input datasets. */
  ui_prepare_inputs(p);

  /* If a convolved image was given, read it in. Otherwise, read the given
     kernel. */
  if(p->conv==NULL)
    ui_prepare_kernel(p);

  /* Prepare the tessellation. */
  ui_prepare_tiles(p);

  /* Prepare the (optional Sky, and) Sky Standard deviation image. */
  return ui_read_std_and_sky(p);
}



















/**************************************************************/
/************         Set the parameters          *************/
/**************************************************************/
void
ui_read_check_inputs_setup(int argc, char *argv[], struct segmentparams *p)
{
  float sky;
  char *stdunit;
  struct gal_options_common_params *cp=&p->cp;


  /* Include the parameters necessary for argp from this program (`args.h')
     and for the common options to all Gnuastro (`commonopts.h'). We want
     to directly put the pointers to the fields in `p' and `cp', so we are
     simply including the header here to not have to use long macros in
     those headers which make them hard to read and modify. This also helps
     in having a clean environment: everything in those headers is only
     available within the scope of this function. */
#include <gnuastro-internal/commonopts.h>
#include "args.h"


  /* Initialize the options and necessary information.  */
  ui_initialize_options(p, program_options, gal_commonopts_options);


  /* Read the command-line options and arguments. */
  errno=0;
  if(argp_parse(&thisargp, argc, argv, 0, 0, p))
    error(EXIT_FAILURE, errno, "parsing arguments");


  /* Read the configuration files and set the common values. */
  gal_options_read_config_set(&p->cp);


  /* Read the options into the program's structure, and check them and
     their relations prior to printing. */
  ui_read_check_only_options(p);


  /* Print the option values if asked. Note that this needs to be done
     after the option checks so un-sane values are not printed in the
     output state. */
  gal_options_print_state(&p->cp);


  /* Check that the options and arguments fit well with each other. Note
     that arguments don't go in a configuration file. So this test should
     be done after (possibly) printing the option values. */
  ui_check_options_and_arguments(p);


  /* Read/allocate all the necessary starting arrays. */
  sky=ui_preparations(p);


  /* Let the user know that processing has started. */
  if(!p->cp.quiet)
    {
      /* Basic inputs. */
      printf(PROGRAM_NAME" started on %s", ctime(&p->rawtime));
      printf("  - Using %zu CPU thread%s\n", p->cp.numthreads,
             p->cp.numthreads==1 ? "." : "s.");
      printf("  - Input: %s (hdu: %s)\n", p->inputname, p->cp.hdu);

      /* Sky value information. */
      if(p->skyname)
        {
          if( isnan(sky) )
            printf("  - Sky: %s (hdu: %s)\n", p->skyname, p->skyhdu);
          else
            printf("  - Sky: %g\n", sky);
        }

      /* Sky Standard deviation information. */
      stdunit = p->variance ? "VAR" : "STD";
      if(p->std->size>1)
        printf("  - Sky %s: %s (hdu: %s)\n", stdunit, p->usedstdname,
               p->stdhdu);
      else
        printf("  - Sky %s: %g\n", stdunit, *(float *)(p->std->array) );

      /* Convolution information. */
      if(p->convolvedname)
        printf("  - Convolved input: %s (hdu: %s)\n", p->convolvedname,
               p->chdu);
      else
        {
          if(p->kernelname)
            {
              if( strcmp(p->kernelname, UI_NO_CONV_KERNEL_NAME) )
                printf("  - Kernel: %s (hdu: %s)\n", p->kernelname, p->khdu);
              else
                printf("  - No convolution requested.\n");
            }
          else
            printf("  - Kernel: FWHM=1.5 pixel Gaussian.\n");
        }
      printf("  - Detection: %s (hdu: %s)\n", p->useddetectionname, p->dhdu);
    }
}




















/**************************************************************/
/************      Free allocated, report         *************/
/**************************************************************/
void
ui_abort_after_check(struct segmentparams *p, char *filename,
                     char *file2name, char *description)
{
  char *name;

  if(file2name)
    {
      if( asprintf(&name, "`%s' and `%s'", filename, file2name)<0 )
        error(EXIT_FAILURE, 0, "%s: asprintf allocation", __func__);
    }
  else
    {
      if( asprintf(&name, "`%s'", filename)<0 )
        error(EXIT_FAILURE, 0, "%s: asprintf allocation", __func__);
    }

  /* Let the user know that NoiseChisel is aborting. */
  fprintf(stderr,
          "------------------------------------------------\n"
          "%s aborted for a check\n"
          "------------------------------------------------\n"
          "%s (%s) has been created.\n\n"
          "If you want %s to continue its processing AND save any "
          "requested check outputs, please run it again with "
          "`--continueaftercheck'.\n"
          "------------------------------------------------\n",
          PROGRAM_NAME, name, description, PROGRAM_NAME);

  /* Clean up. */
  free(name);
  ui_free_report(p, NULL);

  /* Abort. */
  exit(EXIT_SUCCESS);
}





void
ui_free_report(struct segmentparams *p, struct timeval *t1)
{
  /* Free the allocated arrays: */
  free(p->cp.hdu);
  free(p->cp.output);
  gal_data_free(p->std);
  gal_data_free(p->input);
  gal_data_free(p->kernel);
  gal_data_free(p->binary);
  gal_data_free(p->olabel);
  gal_data_free(p->clabel);
  if(p->khdu) free(p->khdu);
  if(p->chdu) free(p->chdu);
  if(p->dhdu) free(p->dhdu);
  if(p->skyhdu) free(p->skyhdu);
  if(p->stdhdu) free(p->stdhdu);
  if(p->stdname) free(p->stdname);
  if(p->kernelname) free(p->kernelname);
  if(p->detectionname) free(p->detectionname);
  if(p->convolvedname) free(p->convolvedname);
  if(p->conv!=p->input) gal_data_free(p->conv);
  if(p->clumpsn_s_name) free(p->clumpsn_s_name);
  if(p->clumpsn_d_name) free(p->clumpsn_d_name);
  if(p->segmentationname) free(p->segmentationname);

  /* Print the final message. */
  if(!p->cp.quiet && t1)
    gal_timing_report(t1, PROGRAM_NAME" finished in: ", 0);
}<|MERGE_RESOLUTION|>--- conflicted
+++ resolved
@@ -501,16 +501,9 @@
   float *f, *ff, *k;
   size_t ndim=p->input->ndim;
 
-<<<<<<< HEAD
-/* Since the default kernel has to be identical between NoiseChisel and
-   Segment, we have defined it in a shared header file to be accessible by
-   both programs. */
-#include <gnuastro-internal/kernel-2d.h>
-#include <gnuastro-internal/kernel-3d.h>
-=======
 /* Import the default kernel. */
 #include "kernel-2d.h"
->>>>>>> 5cb927db
+#include "kernel-3d.h"
 
   /* If a kernel file is given, then use it. Otherwise, use the default
      kernel. */

/*********************************************************************
Crop - Crop a given size from one or multiple images.
Crop is part of GNU Astronomy Utilities (Gnuastro) package.

Original author:
     Mohammad Akhlaghi <akhlaghi@gnu.org>
Contributing author(s):
Copyright (C) 2016, Free Software Foundation, Inc.

Gnuastro is free software: you can redistribute it and/or modify it
under the terms of the GNU General Public License as published by the
Free Software Foundation, either version 3 of the License, or (at your
option) any later version.

Gnuastro is distributed in the hope that it will be useful, but
WITHOUT ANY WARRANTY; without even the implied warranty of
MERCHANTABILITY or FITNESS FOR A PARTICULAR PURPOSE.  See the GNU
General Public License for more details.

You should have received a copy of the GNU General Public License
along with Gnuastro. If not, see <http://www.gnu.org/licenses/>.
**********************************************************************/
#ifndef ARGS_H
#define ARGS_H





/* Array of acceptable options. */
struct argp_option program_options[] =
  {
    /* Input. */
    {
      "mode",
      UI_KEY_MODE,
      "STR",
      0,
<<<<<<< HEAD
      "Coordinate mode `img' or `wcs'.",
=======
      "Coordinate mode `img' or `wcs'",
>>>>>>> 8eaede05
      GAL_OPTIONS_GROUP_INPUT,
      &p->mode,
      GAL_TYPE_STRING,
      GAL_OPTIONS_RANGE_ANY,
      GAL_OPTIONS_MANDATORY,
      GAL_OPTIONS_NOT_SET,
      ui_parse_coordinate_mode
    },
    {
      "hstartwcs",
      UI_KEY_HSTARTWCS,
      "INT",
      0,
      "Header keyword number to start reading WCS.",
      GAL_OPTIONS_GROUP_INPUT,
      &p->hstartwcs,
      GAL_TYPE_SIZE_T,
      GAL_OPTIONS_RANGE_GE_0,
      GAL_OPTIONS_NOT_MANDATORY,
      GAL_OPTIONS_NOT_SET
    },
    {
      "hendwcs",
      UI_KEY_HENDWCS,
      "INT",
      0,
      "Header keyword number to stop reading WCS.",
      GAL_OPTIONS_GROUP_INPUT,
      &p->hendwcs,
      GAL_TYPE_SIZE_T,
      GAL_OPTIONS_RANGE_GE_0,
      GAL_OPTIONS_NOT_MANDATORY,
      GAL_OPTIONS_NOT_SET
    },
    {
      "zeroisnotblank",
      UI_KEY_ZEROISNOTBLANK,
      0,
      0,
      "0.0 in float or double images are not blank.",
      GAL_OPTIONS_GROUP_INPUT,
      &p->zeroisnotblank,
      GAL_OPTIONS_NO_ARG_TYPE,
      GAL_OPTIONS_RANGE_0_OR_1,
      GAL_OPTIONS_NOT_MANDATORY,
      GAL_OPTIONS_NOT_SET
    },




    /* Output. */
    {
      "noblank",
      UI_KEY_NOBLANK,
      0,
      0,
      "Remove parts of the crop box out of input image.",
      GAL_OPTIONS_GROUP_OUTPUT,
      &p->noblank,
      GAL_OPTIONS_NO_ARG_TYPE,
      GAL_OPTIONS_RANGE_0_OR_1,
      GAL_OPTIONS_NOT_MANDATORY,
      GAL_OPTIONS_NOT_SET
    },
    {
      "suffix",
      UI_KEY_SUFFIX,
      "STR",
      0,
      "Suffix (postfix) of cropped images.",
      GAL_OPTIONS_GROUP_OUTPUT,
      &p->suffix,
      GAL_TYPE_STRING,
      GAL_OPTIONS_RANGE_ANY,
      GAL_OPTIONS_MANDATORY,
      GAL_OPTIONS_NOT_SET
    },





    {
      0, 0, 0, 0,
      "Crop by center",
      ARGS_GROUP_CENTER_GENERAL
    },
    {
      "checkcenter",
      UI_KEY_CHECKCENTER,
      "INT",
      0,
      "Width (in pixels) of box at center to check.",
      ARGS_GROUP_CENTER_GENERAL,
      &p->checkcenter,
      GAL_TYPE_SIZE_T,
      GAL_OPTIONS_RANGE_0_OR_ODD,
      GAL_OPTIONS_NOT_MANDATORY,
      GAL_OPTIONS_NOT_SET
    },
    {
      "width",
      UI_KEY_WIDTH,
<<<<<<< HEAD
      "FLT[, ...]",
=======
      "FLT[,...]",
>>>>>>> 8eaede05
      0,
      "Width when crop is defined by its center.",
      ARGS_GROUP_CENTER_GENERAL,
      &p->width,
      GAL_TYPE_STRING,
      GAL_OPTIONS_RANGE_ANY,
      GAL_OPTIONS_NOT_MANDATORY,
      GAL_OPTIONS_NOT_SET,
      ui_parse_width_and_center
    },
    {
      "center",
      UI_KEY_CENTER,
<<<<<<< HEAD
      "FLT[, ...]",
      0,
      "Center of a single crop.",
=======
      "FLT[,...]",
      0,
      "Central coordinates of a single crop.",
>>>>>>> 8eaede05
      ARGS_GROUP_CENTER_GENERAL,
      &p->center,
      GAL_TYPE_STRING,
      GAL_OPTIONS_RANGE_ANY,
      GAL_OPTIONS_NOT_MANDATORY,
      GAL_OPTIONS_NOT_SET,
      ui_parse_width_and_center
    },







    {
      0, 0, 0, 0,
<<<<<<< HEAD
      "Crop by center (only for catalog)",
=======
      "Crop by center (when a catalog is given)",
>>>>>>> 8eaede05
      ARGS_GROUP_CENTER_CATALOG
    },
    {
      "catalog",
      UI_KEY_CATALOG,
      "STR",
      0,
      "Input catalog filename.",
      ARGS_GROUP_CENTER_CATALOG,
      &p->catname,
      GAL_TYPE_STRING,
      GAL_OPTIONS_RANGE_ANY,
      GAL_OPTIONS_NOT_MANDATORY,
      GAL_OPTIONS_NOT_SET
    },
    {
      "cathdu",
      UI_KEY_CATHDU,
      "STR/INT",
      0,
      "HDU of catalog, if it is a FITS table.",
      ARGS_GROUP_CENTER_CATALOG,
      &p->cathdu,
      GAL_TYPE_STRING,
      GAL_OPTIONS_RANGE_ANY,
      GAL_OPTIONS_NOT_MANDATORY,
      GAL_OPTIONS_NOT_SET
    },
    {
      "namecol",
      UI_KEY_NAMECOL,
      "STR/INT",
      0,
      "Column no./info of crop filename (no suffix).",
      ARGS_GROUP_CENTER_CATALOG,
      &p->namecol,
      GAL_TYPE_STRING,
      GAL_OPTIONS_RANGE_ANY,
      GAL_OPTIONS_NOT_MANDATORY,
      GAL_OPTIONS_NOT_SET
    },
    {
      "coordcol",
      UI_KEY_COORDCOL,
      "STR/INT",
      0,
<<<<<<< HEAD
      "Columns no./info containing coordinates.",
=======
      "Column no./info containing coordinates.",
>>>>>>> 8eaede05
      ARGS_GROUP_CENTER_CATALOG,
      &p->coordcol,
      GAL_TYPE_STRLL,
      GAL_OPTIONS_RANGE_ANY,
      GAL_OPTIONS_NOT_MANDATORY,
      GAL_OPTIONS_NOT_SET
    },





    {
      0, 0, 0, 0,
      "Crop by region",
      ARGS_GROUP_REGION
    },
    {
      "section",
      UI_KEY_SECTION,
      "STR",
      0,
      "Image section string specifying crop range.",
      ARGS_GROUP_REGION,
      &p->section,
      GAL_TYPE_STRING,
      GAL_OPTIONS_RANGE_ANY,
      GAL_OPTIONS_NOT_MANDATORY,
      GAL_OPTIONS_NOT_SET
    },
    {
      "polygon",
      UI_KEY_POLYGON,
      "STR",
      0,
      "Polygon vertices of region to crop, keep inside.",
      ARGS_GROUP_REGION,
      &p->polygon,
      GAL_TYPE_STRING,
      GAL_OPTIONS_RANGE_ANY,
      GAL_OPTIONS_NOT_MANDATORY,
      GAL_OPTIONS_NOT_SET
    },
    {
      "outpolygon",
      UI_KEY_OUTPOLYGON,
      0,
      0,
      "Keep the polygon's outside, mask the inside.",
      ARGS_GROUP_REGION,
      &p->outpolygon,
      GAL_OPTIONS_NO_ARG_TYPE,
      GAL_OPTIONS_RANGE_0_OR_1,
      GAL_OPTIONS_NOT_MANDATORY,
      GAL_OPTIONS_NOT_SET
    },






    /* Operating mode */




    {0}
  };





/* Define the child argp structure. */
struct argp
gal_options_common_child = {gal_commonopts_options,
                            gal_options_common_argp_parse,
                            NULL, NULL, NULL, NULL, NULL};

/* Use the child argp structure in list of children (only one for now). */
struct argp_child
children[]=
{
  {&gal_options_common_child, 0, NULL, 0},
  {0, 0, 0, 0}
};

/* Set all the necessary argp parameters. */
struct argp
thisargp = {program_options, parse_opt, args_doc, doc, children, NULL, NULL};
#endif<|MERGE_RESOLUTION|>--- conflicted
+++ resolved
@@ -36,11 +36,7 @@
       UI_KEY_MODE,
       "STR",
       0,
-<<<<<<< HEAD
       "Coordinate mode `img' or `wcs'.",
-=======
-      "Coordinate mode `img' or `wcs'",
->>>>>>> 8eaede05
       GAL_OPTIONS_GROUP_INPUT,
       &p->mode,
       GAL_TYPE_STRING,
@@ -145,11 +141,7 @@
     {
       "width",
       UI_KEY_WIDTH,
-<<<<<<< HEAD
-      "FLT[, ...]",
-=======
       "FLT[,...]",
->>>>>>> 8eaede05
       0,
       "Width when crop is defined by its center.",
       ARGS_GROUP_CENTER_GENERAL,
@@ -163,15 +155,9 @@
     {
       "center",
       UI_KEY_CENTER,
-<<<<<<< HEAD
-      "FLT[, ...]",
-      0,
-      "Center of a single crop.",
-=======
       "FLT[,...]",
       0,
       "Central coordinates of a single crop.",
->>>>>>> 8eaede05
       ARGS_GROUP_CENTER_GENERAL,
       &p->center,
       GAL_TYPE_STRING,
@@ -189,11 +175,7 @@
 
     {
       0, 0, 0, 0,
-<<<<<<< HEAD
-      "Crop by center (only for catalog)",
-=======
       "Crop by center (when a catalog is given)",
->>>>>>> 8eaede05
       ARGS_GROUP_CENTER_CATALOG
     },
     {
@@ -240,11 +222,7 @@
       UI_KEY_COORDCOL,
       "STR/INT",
       0,
-<<<<<<< HEAD
-      "Columns no./info containing coordinates.",
-=======
       "Column no./info containing coordinates.",
->>>>>>> 8eaede05
       ARGS_GROUP_CENTER_CATALOG,
       &p->coordcol,
       GAL_TYPE_STRLL,
